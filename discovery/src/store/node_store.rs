--- conflicted
+++ resolved
@@ -68,16 +68,10 @@
         let _: () = con.set(&key, serialized_node)?;
         Ok(())
     }
-<<<<<<< HEAD
-    pub fn get_nodes(&self) -> Vec<DiscoveryNode> {
-        let mut con = self.get_connection();
-        let nodes: Vec<String> = con.keys("node:*").unwrap();
-=======
 
     pub fn get_nodes(&self) -> Result<Vec<DiscoveryNode>, Error> {
         let mut con = self.get_connection()?;
         let nodes: Vec<String> = con.keys("node:*")?;
->>>>>>> c5f0396b
         let mut nodes_vec = Vec::new();
         for node in nodes {
             let serialized_node: String = con.get(node)?;
@@ -87,15 +81,9 @@
         nodes_vec.sort_by(|a, b| {
             let a_time = a.last_updated.or(a.created_at);
             let b_time = b.last_updated.or(b.created_at);
-<<<<<<< HEAD
-            a_time.cmp(&b_time)
-        });
-        nodes_vec
-=======
             b_time.cmp(&a_time)
         });
         Ok(nodes_vec)
->>>>>>> c5f0396b
     }
 
     pub fn get_node_by_id(&self, node_id: &str) -> Result<Option<DiscoveryNode>, Error> {
