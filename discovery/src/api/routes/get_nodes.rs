--- conflicted
+++ resolved
@@ -49,27 +49,6 @@
     req: actix_web::HttpRequest,
 ) -> HttpResponse {
     let nodes = data.node_store.get_nodes();
-<<<<<<< HEAD
-    let id_clone = pool_id.clone();
-    let pool_contract_id: U256 = id_clone.parse::<U256>().unwrap();
-    let pool_id: u32 = pool_id.parse().unwrap();
-
-    match data.contracts.clone() {
-        Some(contracts) => {
-            let pool_info = match contracts.compute_pool.get_pool_info(pool_contract_id).await {
-                Ok(info) => info,
-                Err(_) => {
-                    return HttpResponse::NotFound()
-                        .json(ApiResponse::new(false, "Pool not found"));
-                }
-            };
-            let owner = pool_info.creator;
-            let manager = pool_info.compute_manager_key;
-            let address_str = match req.headers().get("x-address") {
-                Some(address) => match address.to_str() {
-                    Ok(addr) => addr.to_string(),
-                    Err(_) => {
-=======
     match nodes {
         Ok(nodes) => {
             let id_clone = pool_id.clone();
@@ -111,7 +90,6 @@
 
                     if address_str_normalized != owner_str && address_str_normalized != manager_str
                     {
->>>>>>> c5f0396b
                         return HttpResponse::BadRequest().json(ApiResponse::new(
                             false,
                             "Invalid x-address header - not owner or manager",
