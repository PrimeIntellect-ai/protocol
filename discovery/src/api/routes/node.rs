use crate::api::server::AppState;
use actix_web::{
    web::{self, put, Data},
    HttpResponse, Scope,
};
use alloy::primitives::U256;
use shared::models::api::ApiResponse;
use shared::models::node::Node;

pub async fn register_node(
    node: web::Json<Node>,
    data: Data<AppState>,
    req: actix_web::HttpRequest,
) -> HttpResponse {
    if let Some(contracts) = data.contracts.clone() {
        let balance = contracts
            .ai_token
            .balance_of(node.provider_address.parse().unwrap())
            .await
            .unwrap_or_default();
        if balance == U256::ZERO {
            return HttpResponse::BadRequest().json(ApiResponse::new(
                false,
                "Node provider address does not hold AI tokens",
            ));
        }
    }

    let node_store = data.node_store.clone();

    // Check for the x-address header
    let address_str = match req.headers().get("x-address") {
        Some(address) => match address.to_str() {
            Ok(addr) => addr.to_string(),
            Err(_) => {
                return HttpResponse::BadRequest()
                    .json(ApiResponse::new(false, "Invalid x-address header"))
            }
        },
        None => {
            return HttpResponse::BadRequest()
                .json(ApiResponse::new(false, "Missing x-address header"))
        }
    };

    if address_str != node.id {
        return HttpResponse::BadRequest()
            .json(ApiResponse::new(false, "Invalid x-address header"));
    }

    node_store.register_node(node.clone());
    HttpResponse::Ok().json(ApiResponse::new(true, "Node registered successfully"))
}

pub fn node_routes() -> Scope {
    web::scope("/api/nodes").route("", put().to(register_node))
}

#[cfg(test)]
mod tests {
    use super::*;
    use crate::store::node_store::NodeStore;
    use crate::store::redis::RedisStore;
    use actix_web::http::StatusCode;
    use actix_web::test;
    use actix_web::App;
    use shared::models::node::DiscoveryNode;
    use shared::security::auth_signature_middleware::{ValidateSignature, ValidatorState};
    use shared::security::request_signer::sign_request;
    use shared::web3::wallet::Wallet;
    use std::sync::Arc;
    use url::Url;

    #[actix_web::test]
    async fn test_register_node() {
        let node = Node {
            id: "0x32A8dFdA26948728e5351e61d62C190510CF1C88".to_string(),
            provider_address: "0x32A8dFdA26948728e5351e61d62C190510CF1C88".to_string(),
            ip_address: "127.0.0.1".to_string(),
            port: 8089,
            compute_pool_id: 0,
            compute_specs: None,
        };

        let app_state = AppState {
            node_store: Arc::new(NodeStore::new(RedisStore::new_test())),
            contracts: None,
        };

        let app = test::init_service(
            App::new()
                .app_data(Data::new(app_state.clone()))
                .route("/nodes", put().to(register_node)),
        )
        .await;

        let json = serde_json::to_value(node.clone()).unwrap();
        let req = test::TestRequest::put()
            .uri("/nodes")
            .set_json(json)
            .insert_header(("x-address", "wrong_address")) // Set header to an incorrect address
            .to_request();
        let resp = test::call_service(&app, req).await;
        assert_eq!(resp.status(), StatusCode::BAD_REQUEST); // Expecting a Bad Request response

        let body: ApiResponse<String> = test::read_body_json(resp).await;
        assert!(!body.success);
        assert_eq!(body.data, "Invalid x-address header"); // Expecting the appropriate error message
    }

    #[actix_web::test]
    async fn test_register_node_already_validated() {
        let private_key = "0000000000000000000000000000000000000000000000000000000000000001";
        let node = Node {
            id: "0x7E5F4552091A69125d5DfCb7b8C2659029395Bdf".to_string(),
            provider_address: "0x32A8dFdA26948728e5351e61d62C190510CF1C88".to_string(),
            ip_address: "127.0.0.1".to_string(),
            port: 8089,
            compute_pool_id: 0,
            compute_specs: None,
        };

        let node_clone_for_recall = node.clone();

        let app_state = AppState {
            node_store: Arc::new(NodeStore::new(RedisStore::new_test())),
            contracts: None,
        };

        let validate_signatures =
            Arc::new(ValidatorState::new(vec![]).with_validator(move |_| true));
        let app = test::init_service(
            App::new()
                .app_data(Data::new(app_state.clone()))
                .route("/nodes", put().to(register_node))
                .wrap(ValidateSignature::new(validate_signatures.clone())),
        )
        .await;

        let json = serde_json::to_value(node.clone()).unwrap();
        let signature = sign_request(
            "/nodes",
            &Wallet::new(private_key, Url::parse("http://localhost:8080").unwrap()).unwrap(),
            Some(&json),
        )
        .await
        .unwrap();

        let req = test::TestRequest::put()
            .uri("/nodes")
            .set_json(json)
            .insert_header(("x-address", node.id.clone()))
            .insert_header(("x-signature", signature))
            .to_request();

        let resp = test::call_service(&app, req).await;
        assert_eq!(resp.status(), StatusCode::OK);

        let body: ApiResponse<String> = test::read_body_json(resp).await;
        assert!(body.success);
        assert_eq!(body.data, "Node registered successfully");

        let nodes = app_state.node_store.get_nodes();
        assert_eq!(nodes.len(), 1);
        assert_eq!(nodes[0].id, node.id);

        let validated = DiscoveryNode {
            node,
            is_validated: true,
            is_active: true,
<<<<<<< HEAD
            is_provider_whitelisted: false,
=======
            is_blacklisted: false,
>>>>>>> f503fb7f
        };

        app_state.node_store.update_node(validated);

        let nodes = app_state.node_store.get_nodes();
        assert_eq!(nodes.len(), 1);
        assert_eq!(nodes[0].id, node_clone_for_recall.id);
        assert!(nodes[0].is_validated);
        assert!(nodes[0].is_active);

        let json = serde_json::to_value(node_clone_for_recall.clone()).unwrap();
        let signature = sign_request(
            "/nodes",
            &Wallet::new(private_key, Url::parse("http://localhost:8080").unwrap()).unwrap(),
            Some(&json),
        )
        .await
        .unwrap();

        let req = test::TestRequest::put()
            .uri("/nodes")
            .set_json(json)
            .insert_header(("x-address", node_clone_for_recall.id.clone()))
            .insert_header(("x-signature", signature))
            .to_request();

        let resp = test::call_service(&app, req).await;
        assert_eq!(resp.status(), StatusCode::OK);

        let nodes = app_state.node_store.get_nodes();
        assert_eq!(nodes.len(), 1);
        assert_eq!(nodes[0].id, node_clone_for_recall.id);
        assert!(nodes[0].is_validated);
        assert!(nodes[0].is_active);
    }

    #[actix_web::test]
    async fn test_register_node_with_correct_signature() {
        let private_key = "0000000000000000000000000000000000000000000000000000000000000001";
        let node = Node {
            id: "0x7E5F4552091A69125d5DfCb7b8C2659029395Bdf".to_string(),
            provider_address: "0x32A8dFdA26948728e5351e61d62C190510CF1C88".to_string(),
            ip_address: "127.0.0.1".to_string(),
            port: 8089,
            compute_pool_id: 0,
            compute_specs: None,
        };

        let app_state = AppState {
            node_store: Arc::new(NodeStore::new(RedisStore::new_test())),
            contracts: None,
        };

        let validate_signatures =
            Arc::new(ValidatorState::new(vec![]).with_validator(move |_| true));
        let app = test::init_service(
            App::new()
                .app_data(Data::new(app_state.clone()))
                .route("/nodes", put().to(register_node))
                .wrap(ValidateSignature::new(validate_signatures.clone())),
        )
        .await;

        let json = serde_json::to_value(node.clone()).unwrap();
        let signature = sign_request(
            "/nodes",
            &Wallet::new(private_key, Url::parse("http://localhost:8080").unwrap()).unwrap(),
            Some(&json),
        )
        .await
        .unwrap();

        let req = test::TestRequest::put()
            .uri("/nodes")
            .set_json(json)
            .insert_header(("x-address", node.id.clone()))
            .insert_header(("x-signature", signature))
            .to_request();

        let resp = test::call_service(&app, req).await;
        assert_eq!(resp.status(), StatusCode::OK);

        let body: ApiResponse<String> = test::read_body_json(resp).await;
        assert!(body.success);
        assert_eq!(body.data, "Node registered successfully");

        let nodes = app_state.node_store.get_nodes();
        assert_eq!(nodes.len(), 1);
        assert_eq!(nodes[0].id, node.id);
    }

    #[actix_web::test]
    async fn test_register_node_with_incorrect_signature() {
        let private_key = "0000000000000000000000000000000000000000000000000000000000000001";
        let node = Node {
            id: "0x7E5F4552091A69125d5DfCb7b8C2659029395Bdd".to_string(),
            provider_address: "0x32A8dFdA26948728e5351e61d62C190510CF1C88".to_string(),
            ip_address: "127.0.0.1".to_string(),
            port: 8089,
            compute_pool_id: 0,
            compute_specs: None,
        };

        let app_state = AppState {
            node_store: Arc::new(NodeStore::new(RedisStore::new_test())),
            contracts: None,
        };

        let validate_signatures =
            Arc::new(ValidatorState::new(vec![]).with_validator(move |_| true));
        let app = test::init_service(
            App::new()
                .app_data(Data::new(app_state.clone()))
                .route("/nodes", put().to(register_node))
                .wrap(ValidateSignature::new(validate_signatures.clone())),
        )
        .await;

        let json = serde_json::to_value(node.clone()).unwrap();
        let signature = sign_request(
            "/nodes",
            &Wallet::new(private_key, Url::parse("http://localhost:8080").unwrap()).unwrap(),
            Some(&json),
        )
        .await
        .unwrap();

        let req = test::TestRequest::put()
            .uri("/nodes")
            .set_json(json)
            .insert_header(("x-address", "0x7E5F4552091A69125d5DfCb7b8C2659029395Bdf"))
            .insert_header(("x-signature", signature))
            .to_request();

        let resp = test::call_service(&app, req).await;
        assert_eq!(resp.status(), StatusCode::BAD_REQUEST);
    }
}<|MERGE_RESOLUTION|>--- conflicted
+++ resolved
@@ -168,11 +168,8 @@
             node,
             is_validated: true,
             is_active: true,
-<<<<<<< HEAD
             is_provider_whitelisted: false,
-=======
             is_blacklisted: false,
->>>>>>> f503fb7f
         };
 
         app_state.node_store.update_node(validated);
