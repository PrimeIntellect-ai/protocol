--- conflicted
+++ resolved
@@ -36,62 +36,6 @@
     ) -> Result<(), Error> {
         let mut n = node.clone();
 
-        // Safely parse provider_address and node_address
-        let provider_address = Address::from_str(&node.provider_address).map_err(|e| {
-            eprintln!("Failed to parse provider address: {}", e);
-            anyhow::anyhow!("Invalid provider address")
-        })?;
-
-        let node_address = Address::from_str(&node.id).map_err(|e| {
-            eprintln!("Failed to parse node address: {}", e);
-            anyhow::anyhow!("Invalid node address")
-        })?;
-
-        // Handle potential errors from async calls
-        let is_blacklisted = contracts
-            .compute_pool
-            .is_node_blacklisted(node.node.compute_pool_id, node_address)
-            .await
-            .map_err(|e| {
-                eprintln!("Error checking if node is blacklisted: {}", e);
-                anyhow::anyhow!("Failed to check blacklist status")
-            })?;
-
-        let node_info = contracts
-            .compute_registry
-            .get_node(provider_address, node_address)
-            .await
-            .map_err(|e| {
-                eprintln!("Error retrieving node info: {}", e);
-                anyhow::anyhow!("Failed to retrieve node info")
-            })?;
-
-        let provider_info = contracts
-            .compute_registry
-            .get_provider(provider_address)
-            .await
-            .map_err(|e| {
-                eprintln!("Error retrieving provider info: {}", e);
-                anyhow::anyhow!("Failed to retrieve provider info")
-            })?;
-
-        let (is_active, is_validated) = node_info;
-        n.is_active = is_active;
-        n.is_validated = is_validated;
-        n.is_provider_whitelisted = provider_info.is_whitelisted;
-        n.is_blacklisted = is_blacklisted;
-        match node_store.update_node(n) {
-            Ok(_) => (),
-            Err(e) => {
-                error!("Error updating node: {}", e);
-            }
-        }
-
-        Ok(())
-    }
-
-<<<<<<< HEAD
-=======
     async fn sync_single_node(
         node_store: Arc<NodeStore>,
         contracts: Arc<Contracts>,
@@ -153,7 +97,6 @@
         Ok(())
     }
 
->>>>>>> 6a3061f5
     pub async fn run(&self) -> Result<(), Error> {
         let node_store_clone = self.node_store.clone();
         let contracts_clone = self.contracts.clone();
