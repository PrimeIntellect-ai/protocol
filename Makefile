--- conflicted
+++ resolved
@@ -8,13 +8,6 @@
 
 mint-ai-tokens-to-federator:
 	set -a; source ${ENV_FILE}; set +a; \
-<<<<<<< HEAD
-	cargo run -p dev-utils --example mint_ai_token -- --address $${PROVIDER_ADDRESS} --key $${PRIVATE_KEY_FEDERATOR} --rpc-url $${RPC_URL} 
-
-mint-ai-tokens-to-federator:
-	set -a; source ${ENV_FILE}; set +a; \
-=======
->>>>>>> 6a3061f5
 	cargo run -p dev-utils --example mint_ai_token -- --address $${FEDERATOR_ADDRESS} --key $${PRIVATE_KEY_FEDERATOR} --rpc-url $${RPC_URL} --amount 1000000000000000000
 
 transfer-eth-to-provider:
@@ -79,11 +72,7 @@
 
 watch-worker:
 	set -a; source ${ENV_FILE}; set +a; \
-<<<<<<< HEAD
-	cargo watch -w worker/src -x "run --bin worker -- run --port 8091 --external-ip $${WORKER_EXTERNAL_IP:-localhost} --compute-pool-id $$WORKER_COMPUTE_POOL_ID --skip-system-checks" 
-=======
 	cargo watch -w worker/src -x "run --bin worker -- run --port 8091 --external-ip $${WORKER_EXTERNAL_IP:-localhost} --compute-pool-id $$WORKER_COMPUTE_POOL_ID --skip-system-checks $${LOKI_URL:+--loki-url $${LOKI_URL}} --log-level $${LOG_LEVEL:-info}"
->>>>>>> 6a3061f5
 
 watch-check:
 	cargo watch -w worker/src -x "run --bin worker -- check"	
