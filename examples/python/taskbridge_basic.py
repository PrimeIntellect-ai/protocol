import socket
import time
import json
import os
import threading
import platform

def get_default_socket_path():
    """Returns the default socket path based on the operating system."""
    return "/tmp/com.prime.worker/metrics.sock" if platform.system() == "Darwin" else "/var/run/com.prime.worker/metrics.sock"
<<<<<<< HEAD

def send_message(metric: dict, socket_path: str = None) -> bool:
    """Sends a message to the specified socket path or uses the default if none is provided."""
    socket_path = socket_path or os.getenv("PRIME_TASK_BRIDGE_SOCKET", get_default_socket_path())
    print("Sending message to socket: ", socket_path)
=======
>>>>>>> c5f0396b

def send_message(metric, task_id=None):
    """Sends a message to the socket."""
    socket_path = get_default_socket_path()
    print(f"Thread {threading.current_thread().name}: Sending message to socket: {socket_path}")
    
    if task_id is None:
        task_id = "0725637c-ad20-4c30-b4e2-90cdf63b9974"
    
    try:
        with socket.socket(socket.AF_UNIX, socket.SOCK_STREAM) as sock:
            sock.connect(socket_path)
            msg_buffer = []
            for key, value in metric.items():
                msg_buffer.append(json.dumps({"label": key, "value": value, "task_id": task_id}))
            print(f"Thread {threading.current_thread().name}: Sending {len(msg_buffer)} objects")
            sock.sendall(("\n".join(msg_buffer)).encode())
            # Close immediately after sending (like in production)
        return True
    except Exception as e:
        print(f"Thread {threading.current_thread().name}: Failed to send message: {e}")
        return False

<<<<<<< HEAD
if __name__ == "__main__":
    """
    You can get the task_id directly from the docker env. 
    The worker reports the metrics using the heartbeat api but only for the currently running task. 
    """
    task_id = "0725637c-ad20-4c30-b4e2-90cdf63b9974"
    for i in range(5):
        metric = {"label": "progress", "value": i * 100, "task_id": task_id}
=======
def send_metrics():
    """Simulates sending metrics data."""
    metrics = {
        "cpu_percent": 25.5,
        "memory_percent": 60.2,
        "memory_usage": 14323642368,
        "memory_total": 507204362240,
        "gpu_0_memory_used": 76547358720,
        "gpu_0_memory_total": 85899345920,
        "gpu_0_utilization": 67,
        "gpu_1_memory_used": 76715130880,
        "gpu_1_memory_total": 85899345920,
        "gpu_1_utilization": 80,
        "gpu_2_memory_used": 76715130880,
        "gpu_2_memory_total": 85899345920,
        "gpu_2_utilization": 90,
        "gpu_3_memory_used": 76715130880,
        "gpu_3_memory_total": 85899345920,
        "gpu_3_utilization": 91,
    }
    send_message(metrics)
>>>>>>> c5f0396b

def send_file_info():
    """Simulates sending file info."""
    file_data = {
        "file_name": "test_file.txt",
        "file_sha": "20638f48221b266635376b399254d0faf17f69da567fd0f5deb3d6775c7c7607"
    }
    send_message(file_data)

if __name__ == "__main__":
    # Start multiple threads to simulate parallel sending
    threads = []
    
    # Create metric sending thread
    metric_thread = threading.Thread(target=send_metrics, name="Metrics")
    threads.append(metric_thread)
    
    # Create file info thread
    file_thread = threading.Thread(target=send_file_info, name="FileInfo")
    threads.append(file_thread)
    
    # Start all threads
    for thread in threads:
        thread.start()
        # Small delay to ensure they're not exactly synchronized
        time.sleep(0.01)
    
    # Wait for all threads to complete
    for thread in threads:
        thread.join()
    
    print("All messages sent!")<|MERGE_RESOLUTION|>--- conflicted
+++ resolved
@@ -8,14 +8,6 @@
 def get_default_socket_path():
     """Returns the default socket path based on the operating system."""
     return "/tmp/com.prime.worker/metrics.sock" if platform.system() == "Darwin" else "/var/run/com.prime.worker/metrics.sock"
-<<<<<<< HEAD
-
-def send_message(metric: dict, socket_path: str = None) -> bool:
-    """Sends a message to the specified socket path or uses the default if none is provided."""
-    socket_path = socket_path or os.getenv("PRIME_TASK_BRIDGE_SOCKET", get_default_socket_path())
-    print("Sending message to socket: ", socket_path)
-=======
->>>>>>> c5f0396b
 
 def send_message(metric, task_id=None):
     """Sends a message to the socket."""
@@ -39,16 +31,6 @@
         print(f"Thread {threading.current_thread().name}: Failed to send message: {e}")
         return False
 
-<<<<<<< HEAD
-if __name__ == "__main__":
-    """
-    You can get the task_id directly from the docker env. 
-    The worker reports the metrics using the heartbeat api but only for the currently running task. 
-    """
-    task_id = "0725637c-ad20-4c30-b4e2-90cdf63b9974"
-    for i in range(5):
-        metric = {"label": "progress", "value": i * 100, "task_id": task_id}
-=======
 def send_metrics():
     """Simulates sending metrics data."""
     metrics = {
@@ -70,7 +52,6 @@
         "gpu_3_utilization": 91,
     }
     send_message(metrics)
->>>>>>> c5f0396b
 
 def send_file_info():
     """Simulates sending file info."""
