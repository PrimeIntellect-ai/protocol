use crate::web3::contracts::constants::addresses::PRIME_NETWORK_ADDRESS;
use crate::web3::contracts::core::contract::Contract;
use crate::web3::wallet::Wallet;
use alloy::dyn_abi::DynSolValue;
use alloy::primitives::{keccak256, Address, FixedBytes, U256};
use alloy::providers::Provider;
use anyhow::Error;

#[derive(Clone)]
pub struct PrimeNetworkContract {
    pub instance: Contract,
}

impl PrimeNetworkContract {
    pub fn new(wallet: &Wallet, abi_file_path: &str) -> Self {
        let instance = Contract::new(PRIME_NETWORK_ADDRESS, wallet, abi_file_path);
        Self { instance }
    }

    pub async fn register_provider(
        &self,
        stake: U256,
    ) -> Result<FixedBytes<32>, Box<dyn std::error::Error>> {
        let register_tx = self
            .instance
            .instance()
            .function("registerProvider", &[stake.into()])?
            .send()
            .await?
            .watch()
            .await?;

        Ok(register_tx)
    }

    pub async fn stake(
        &self,
        additional_stake: U256,
    ) -> Result<FixedBytes<32>, Box<dyn std::error::Error>> {
        let stake_tx = self
            .instance
            .instance()
            .function("increaseStake", &[additional_stake.into()])?
            .send()
            .await?
            .watch()
            .await?;

        Ok(stake_tx)
    }

    pub async fn add_compute_node(
        &self,
        node_address: Address,
        compute_units: U256,
        signature: Vec<u8>,
    ) -> Result<FixedBytes<32>, Box<dyn std::error::Error>> {
        let add_node_tx = self
            .instance
            .instance()
            .function(
                "addComputeNode",
                &[
                    node_address.into(),
                    "ipfs://nodekey/".to_string().into(),
                    compute_units.into(),
                    DynSolValue::Bytes(signature.to_vec()),
                ],
            )?
            .send()
            .await?
            .watch()
            .await?;

        Ok(add_node_tx)
    }

    pub async fn validate_node(
        &self,
        provider_address: Address,
        node_address: Address,
    ) -> Result<FixedBytes<32>, Box<dyn std::error::Error>> {
        let validate_node_tx = self
            .instance
            .instance()
            .function(
                "validateNode",
                &[provider_address.into(), node_address.into()],
            )?
            .send()
            .await?
            .watch()
            .await?;
        Ok(validate_node_tx)
    }

    pub async fn create_domain(
        &self,
        domain_name: String,
        validation_logic: Address,
        domain_uri: String,
    ) -> Result<FixedBytes<32>, Box<dyn std::error::Error>> {
        let create_domain_tx = self
            .instance
            .instance()
            .function(
                "createDomain",
                &[
                    domain_name.into(),
                    validation_logic.into(),
                    domain_uri.into(),
                ],
            )?
            .send()
            .await?
            .watch()
            .await?;

        Ok(create_domain_tx)
    }

    pub async fn update_validation_logic(
        &self,
        domain_id: U256,
        validation_logic: Address,
    ) -> Result<FixedBytes<32>, Box<dyn std::error::Error>> {
        let update_validation_logic_tx = self
            .instance
            .instance()
            .function(
                "updateDomainValidationLogic",
                &[domain_id.into(), validation_logic.into()],
            )?
            .send()
            .await?
            .watch()
            .await?;

        Ok(update_validation_logic_tx)
    }

    pub async fn set_stake_minimum(
        &self,
        min_stake_amount: U256,
    ) -> Result<FixedBytes<32>, Box<dyn std::error::Error>> {
        let set_stake_minimum_tx = self
            .instance
            .instance()
            .function("setStakeMinimum", &[min_stake_amount.into()])?
            .send()
            .await?
            .watch()
            .await?;
        Ok(set_stake_minimum_tx)
    }

    pub async fn whitelist_provider(
        &self,
        provider_address: Address,
    ) -> Result<FixedBytes<32>, Box<dyn std::error::Error>> {
        let whitelist_provider_tx = self
            .instance
            .instance()
            .function("whitelistProvider", &[provider_address.into()])?
            .send()
            .await?
            .watch()
            .await?;

        let receipt = self
            .instance
            .provider()
            .get_transaction_receipt(whitelist_provider_tx)
            .await?;
        println!("Receipt: {:?}", receipt);

        Ok(whitelist_provider_tx)
    }

    pub async fn invalidate_work(
        &self,
        pool_id: U256,
        penalty: U256,
        data: Vec<u8>,
    ) -> Result<FixedBytes<32>, Box<dyn std::error::Error>> {
        let invalidate_work_tx = self
            .instance
            .instance()
            .function(
                "invalidateWork",
                &[pool_id.into(), penalty.into(), data.into()],
            )?
            .send()
            .await?
            .watch()
            .await?;

        Ok(invalidate_work_tx)
    }
<<<<<<< HEAD
=======

>>>>>>> 6a3061f5
    pub async fn get_validator_role(&self) -> Result<Vec<Address>, Error> {
        let hash = keccak256(b"VALIDATOR_ROLE");
        let value = DynSolValue::FixedBytes(hash, 32);
        let members = self
            .instance
            .instance()
            .function("getRoleMembers", &[value])?
            .call()
            .await?;

        let mut members_vec = Vec::new();
        for member in members {
            if let Some(array) = member.as_array() {
                for address in array {
                    if let Some(addr) = address.as_address() {
                        members_vec.push(addr);
                    } else {
                        return Err(Error::msg("Failed to convert member to address"));
                    }
                }
            } else {
                return Err(Error::msg("Member is not an array"));
            }
        }

        Ok(members_vec)
    }
}

#[cfg(test)]
mod tests {
    use super::*;
    use crate::web3::wallet::Wallet;
    use url::Url;

    #[tokio::test]
    #[ignore = "This test requires a running blockchain with deployed contracts"]
    async fn test_get_validator_role() {
        // This test requires:
        // 1. A running local blockchain (e.g. anvil or ganache) at http://localhost:8545
        // 2. The PrimeNetwork contract deployed with known address
        // 3. At least one validator role assigned

        let wallet = Wallet::new(
            "0x0000000000000000000000000000000000000000000000000000000000000001",
            Url::parse("http://localhost:8545").unwrap(),
        )
        .unwrap();

        let prime_network_contract = PrimeNetworkContract::new(&wallet, "prime_network.json");
        let validators = prime_network_contract.get_validator_role().await.unwrap();
        assert_eq!(validators.len(), 1, "Expected exactly one validator");
    }
}<|MERGE_RESOLUTION|>--- conflicted
+++ resolved
@@ -197,10 +197,7 @@
 
         Ok(invalidate_work_tx)
     }
-<<<<<<< HEAD
-=======
-
->>>>>>> 6a3061f5
+
     pub async fn get_validator_role(&self) -> Result<Vec<Address>, Error> {
         let hash = keccak256(b"VALIDATOR_ROLE");
         let value = DynSolValue::FixedBytes(hash, 32);
