--- conflicted
+++ resolved
@@ -1,7 +1,4 @@
-<<<<<<< HEAD
-=======
 use anyhow::anyhow;
->>>>>>> c5f0396b
 use chrono::{DateTime, Utc};
 use serde::{Deserialize, Serialize};
 use std::fmt;
