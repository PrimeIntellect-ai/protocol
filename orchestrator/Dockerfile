--- conflicted
+++ resolved
@@ -20,10 +20,7 @@
 ENV S3_CREDENTIALS=""
 ENV BUCKET_NAME=""
 ENV LOG_LEVEL=""
-<<<<<<< HEAD
-=======
 ENV HOURLY_S3_UPLOAD_LIMIT="2"
->>>>>>> c5f0396b
 
 RUN echo '#!/bin/sh\n\
 exec /usr/local/bin/orchestrator \
@@ -42,10 +39,7 @@
 $([ ! -z "$S3_CREDENTIALS" ] && echo "--s3-credentials $S3_CREDENTIALS") \
 $([ ! -z "$BUCKET_NAME" ] && echo "--bucket-name $BUCKET_NAME") \
 $([ ! -z "$LOG_LEVEL" ] && echo "--log-level $LOG_LEVEL") \
-<<<<<<< HEAD
-=======
 $([ ! -z "$HOURLY_S3_UPLOAD_LIMIT" ] && echo "--hourly-s3-upload-limit $HOURLY_S3_UPLOAD_LIMIT") \
->>>>>>> c5f0396b
 "$@"' > /entrypoint.sh && \
 chmod +x /entrypoint.sh
 
