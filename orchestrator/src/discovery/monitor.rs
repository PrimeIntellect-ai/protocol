--- conflicted
+++ resolved
@@ -1,10 +1,7 @@
 use crate::models::node::NodeStatus;
 use crate::models::node::OrchestratorNode;
 use crate::store::core::StoreContext;
-<<<<<<< HEAD
-=======
 use crate::utils::loop_heartbeats::LoopHeartbeats;
->>>>>>> c5f0396b
 use alloy::primitives::Address;
 use anyhow::Error;
 use anyhow::Result;
@@ -204,6 +201,17 @@
                 info!("Discovered new validated node: {}", node_address);
                 let node = OrchestratorNode::from(discovery_node.clone());
                 self.store_context.node_store.add_node(node.clone());
+            }
+        }
+        Ok(())
+    }
+
+    async fn get_nodes(&self) -> Result<Vec<OrchestratorNode>, Error> {
+        let discovery_nodes = self.fetch_nodes_from_discovery().await?;
+
+        for discovery_node in &discovery_nodes {
+            if let Err(e) = self.sync_single_node_with_discovery(discovery_node).await {
+                error!("Error syncing node with discovery: {}", e);
             }
             None => {
                 info!("Discovered new validated node: {}", node_address);
@@ -294,10 +302,7 @@
             10,
             "http://localhost:8080".to_string(),
             discovery_store_context,
-<<<<<<< HEAD
-=======
             Arc::new(LoopHeartbeats::new()),
->>>>>>> c5f0396b
         );
 
         let store_context_clone = store_context.clone();
