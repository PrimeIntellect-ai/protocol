--- conflicted
+++ resolved
@@ -22,11 +22,8 @@
     host: &str,
     port: u16,
     store_context: Arc<StoreContext>,
-<<<<<<< HEAD
     wallet: Arc<Wallet>,
-=======
     admin_api_key: String,
->>>>>>> af81729c
 ) -> Result<(), Error> {
     info!("Starting server at http://{}:{}", host, port);
     let app_state = Data::new(AppState {
