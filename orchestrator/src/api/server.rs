use crate::api::routes::nodes::nodes_routes;
use crate::api::routes::storage::storage_routes;
use crate::api::routes::task::tasks_routes;
use crate::api::routes::{heartbeat::heartbeat_routes, metrics::metrics_routes};
use crate::models::node::NodeStatus;
use crate::store::core::StoreContext;
use crate::utils::loop_heartbeats::LoopHeartbeats;
use actix_web::middleware::{Compress, NormalizePath, TrailingSlash};
use actix_web::{middleware, web::Data, App, HttpServer};
use actix_web::{web, HttpResponse};
use anyhow::Error;
use log::info;
use serde_json::json;
use shared::security::api_key_middleware::ApiKeyMiddleware;
use shared::security::auth_signature_middleware::{ValidateSignature, ValidatorState};
use shared::web3::wallet::Wallet;
use std::sync::Arc;

pub struct AppState {
    pub store_context: Arc<StoreContext>,
    pub wallet: Arc<Wallet>,
    pub s3_credentials: Option<String>,
    pub bucket_name: Option<String>,
<<<<<<< HEAD
=======
    pub heartbeats: Arc<LoopHeartbeats>,
>>>>>>> 6a3061f5
}

#[allow(clippy::too_many_arguments)]
pub async fn start_server(
    host: &str,
    port: u16,
    store_context: Arc<StoreContext>,
    wallet: Arc<Wallet>,
    admin_api_key: String,
    s3_credentials: Option<String>,
    bucket_name: Option<String>,
<<<<<<< HEAD
=======
    heartbeats: Arc<LoopHeartbeats>,
>>>>>>> 6a3061f5
) -> Result<(), Error> {
    info!("Starting server at http://{}:{}", host, port);
    let app_state = Data::new(AppState {
        store_context,
        wallet,
        s3_credentials,
        bucket_name,
<<<<<<< HEAD
=======
        heartbeats,
>>>>>>> 6a3061f5
    });
    let node_store = app_state.store_context.node_store.clone();
    let node_store_clone = node_store.clone();
    let validator_state = Arc::new(ValidatorState::new(vec![]).with_validator(move |address| {
        if let Some(node) = node_store_clone.get_node(address) {
            node.status != NodeStatus::Ejected
        } else {
            false
        }
    }));

    let api_key_middleware = Arc::new(ApiKeyMiddleware::new(admin_api_key));

    HttpServer::new(move || {
        App::new()
            .app_data(app_state.clone())
            .wrap(middleware::Logger::default())
            .wrap(Compress::default())
            .wrap(NormalizePath::new(TrailingSlash::Trim))
            .app_data(web::PayloadConfig::default().limit(2_097_152))
<<<<<<< HEAD
            .service(web::resource("/health").route(web::get().to(|| async {
                HttpResponse::Ok().json(json!({
                    "status": "ok"
                }))
            })))
=======
            .service(web::resource("/health").route(web::get().to(
                |data: web::Data<AppState>| async move {
                    let health_status = data.heartbeats.health_status();
                    if health_status.healthy {
                        HttpResponse::Ok().json(health_status)
                    } else {
                        HttpResponse::InternalServerError().json(health_status)
                    }
                },
            )))
>>>>>>> 6a3061f5
            .service(heartbeat_routes().wrap(ValidateSignature::new(validator_state.clone())))
            .service(storage_routes().wrap(ValidateSignature::new(validator_state.clone())))
            .service(nodes_routes().wrap(api_key_middleware.clone()))
            .service(tasks_routes().wrap(api_key_middleware.clone()))
            .service(metrics_routes().wrap(api_key_middleware.clone()))
            .default_service(web::route().to(|| async {
                HttpResponse::NotFound().json(json!({
                    "success": false,
                    "error": "Resource not found"
                }))
            }))
    })
    .bind((host, port))?
    .run()
    .await?;
    Ok(())
}<|MERGE_RESOLUTION|>--- conflicted
+++ resolved
@@ -21,10 +21,7 @@
     pub wallet: Arc<Wallet>,
     pub s3_credentials: Option<String>,
     pub bucket_name: Option<String>,
-<<<<<<< HEAD
-=======
     pub heartbeats: Arc<LoopHeartbeats>,
->>>>>>> 6a3061f5
 }
 
 #[allow(clippy::too_many_arguments)]
@@ -36,10 +33,7 @@
     admin_api_key: String,
     s3_credentials: Option<String>,
     bucket_name: Option<String>,
-<<<<<<< HEAD
-=======
     heartbeats: Arc<LoopHeartbeats>,
->>>>>>> 6a3061f5
 ) -> Result<(), Error> {
     info!("Starting server at http://{}:{}", host, port);
     let app_state = Data::new(AppState {
@@ -47,10 +41,7 @@
         wallet,
         s3_credentials,
         bucket_name,
-<<<<<<< HEAD
-=======
         heartbeats,
->>>>>>> 6a3061f5
     });
     let node_store = app_state.store_context.node_store.clone();
     let node_store_clone = node_store.clone();
@@ -71,13 +62,6 @@
             .wrap(Compress::default())
             .wrap(NormalizePath::new(TrailingSlash::Trim))
             .app_data(web::PayloadConfig::default().limit(2_097_152))
-<<<<<<< HEAD
-            .service(web::resource("/health").route(web::get().to(|| async {
-                HttpResponse::Ok().json(json!({
-                    "status": "ok"
-                }))
-            })))
-=======
             .service(web::resource("/health").route(web::get().to(
                 |data: web::Data<AppState>| async move {
                     let health_status = data.heartbeats.health_status();
@@ -88,7 +72,6 @@
                     }
                 },
             )))
->>>>>>> 6a3061f5
             .service(heartbeat_routes().wrap(ValidateSignature::new(validator_state.clone())))
             .service(storage_routes().wrap(ValidateSignature::new(validator_state.clone())))
             .service(nodes_routes().wrap(api_key_middleware.clone()))
