use crate::models::node::NodeStatus;
use crate::models::node::OrchestratorNode;
use crate::store::core::StoreContext;
use crate::utils::loop_heartbeats::LoopHeartbeats;
use alloy::primitives::utils::keccak256 as keccak;
use alloy::primitives::U256;
use alloy::signers::Signer;
use anyhow::Result;
use hex;
use log::{debug, error, info, warn};
use reqwest::Client;
use shared::models::invite::InviteRequest;
use shared::security::request_signer::sign_request;
use shared::web3::wallet::Wallet;
use std::sync::Arc;
use tokio::time::{interval, Duration};

pub struct NodeInviter<'a> {
    wallet: &'a Wallet,
    pool_id: u32,
    domain_id: u32,
    host: Option<&'a str>,
    port: Option<&'a u16>,
    url: Option<&'a str>,
    store_context: Arc<StoreContext>,
    client: Client,
<<<<<<< HEAD
=======
    heartbeats: Arc<LoopHeartbeats>,
>>>>>>> 6a3061f5
}

impl<'a> NodeInviter<'a> {
    #[allow(clippy::too_many_arguments)]
    pub fn new(
        wallet: &'a Wallet,
        pool_id: u32,
        domain_id: u32,
        host: Option<&'a str>,
        port: Option<&'a u16>,
        url: Option<&'a str>,
        store_context: Arc<StoreContext>,
        heartbeats: Arc<LoopHeartbeats>,
    ) -> Self {
        Self {
            wallet,
            pool_id,
            domain_id,
            host,
            port,
            url,
            store_context,
<<<<<<< HEAD
=======
            heartbeats,
>>>>>>> 6a3061f5
            client: Client::builder()
                .timeout(Duration::from_secs(15))
                .build()
                .unwrap(),
        }
    }

    pub async fn run(&self) -> Result<()> {
        let mut interval = interval(Duration::from_secs(10));

        loop {
            interval.tick().await;
            debug!("Running NodeInviter to process uninvited nodes...");
            if let Err(e) = self.process_uninvited_nodes().await {
                error!("Error processing uninvited nodes: {}", e);
            }
            self.heartbeats.update_inviter();
        }
    }

    async fn _generate_invite(&self, node: OrchestratorNode) -> Result<[u8; 65]> {
        let domain_id: [u8; 32] = U256::from(self.domain_id).to_be_bytes();
        let pool_id: [u8; 32] = U256::from(self.pool_id).to_be_bytes();

        let digest = keccak([&domain_id, &pool_id, node.address.as_slice()].concat());

        let signature = self
            .wallet
            .signer
            .sign_message(digest.as_slice())
            .await?
            .as_bytes()
            .to_owned();

        Ok(signature)
    }

    async fn _send_invite(&self, node: OrchestratorNode) -> Result<(), anyhow::Error> {
        let node_to_update = node.clone();
        let node_url = format!("http://{}:{}", node.ip_address, node.port);
        let invite_path = "/invite".to_string();
        let invite_url = format!("{}{}", node_url, invite_path);

        let invite_signature = self._generate_invite(node).await?;
        let payload = InviteRequest {
            invite: hex::encode(invite_signature),
            pool_id: self.pool_id,
            master_url: self.url.map(|u| u.to_string()),
            master_ip: if self.url.is_none() {
                self.host.map(|h| h.to_string())
            } else {
                None
            },
            master_port: if self.url.is_none() {
                self.port.copied()
            } else {
                None
            },
        };
        let payload_json = serde_json::to_value(&payload).unwrap();

        let message_signature = sign_request(&invite_path, self.wallet, Some(&payload_json))
            .await
            .unwrap();

        let mut headers = reqwest::header::HeaderMap::new();
        headers.insert(
            "x-address",
            self.wallet
                .wallet
                .default_signer()
                .address()
                .to_string()
                .parse()
                .unwrap(),
        );
        headers.insert("x-signature", message_signature.parse().unwrap());

        info!("Sending invite to node: {:?}", invite_url);

        match self
            .client
            .post(invite_url)
            .json(&payload)
            .headers(headers)
            .send()
            .await
        {
            Ok(response) => {
                let status = response.status();

                if status.is_success() {
                    let node = node_to_update.clone();
                    info!("Successfully invited node");
                    self.store_context
                        .node_store
                        .update_node_status(&node.address, NodeStatus::WaitingForHeartbeat);
                    self.store_context
                        .heartbeat_store
                        .clear_unhealthy_counter(&node.address);
                    Ok(())
                } else {
                    let response_text = match response.text().await {
                        Ok(text) => text,
                        Err(e) => format!("Failed to get response text: {}", e),
                    };
                    warn!(
                        "Received non-success status: {:?}. Response: {}",
                        status, response_text
                    );
                    Err(anyhow::anyhow!(
                        "Received non-success status: {:?}. Response: {}",
                        status,
                        response_text
                    ))
                }
            }
            Err(e) => {
                error!("Error sending invite to node: {:?}", e);
                Err(anyhow::anyhow!("Error sending invite to node: {:?}", e))
            }
        }
    }

    async fn process_uninvited_nodes(&self) -> Result<()> {
        let nodes = self.store_context.node_store.get_uninvited_nodes();
        let mut failed_nodes = Vec::new();

        for node in nodes {
            // TODO: Eventually and carefully move this to tokio
            info!("Processing node {:?}", node.address);
            match self._send_invite(node.clone()).await {
                Ok(_) => {
                    info!("Successfully processed node {:?}", node.address);
                }
                Err(e) => {
                    error!("Failed to process node {:?}: {}", node.address, e);
                    failed_nodes.push((node, e));
                }
            }
        }

        if !failed_nodes.is_empty() {
            warn!(
                "Failed to process {} nodes: {:?}",
                failed_nodes.len(),
                failed_nodes
                    .iter()
                    .map(|(node, _)| node.address)
                    .collect::<Vec<_>>()
            );
        }

        Ok(())
    }
}<|MERGE_RESOLUTION|>--- conflicted
+++ resolved
@@ -24,10 +24,7 @@
     url: Option<&'a str>,
     store_context: Arc<StoreContext>,
     client: Client,
-<<<<<<< HEAD
-=======
     heartbeats: Arc<LoopHeartbeats>,
->>>>>>> 6a3061f5
 }
 
 impl<'a> NodeInviter<'a> {
@@ -50,10 +47,7 @@
             port,
             url,
             store_context,
-<<<<<<< HEAD
-=======
             heartbeats,
->>>>>>> 6a3061f5
             client: Client::builder()
                 .timeout(Duration::from_secs(15))
                 .build()
