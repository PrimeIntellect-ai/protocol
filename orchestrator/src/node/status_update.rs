use crate::models::node::{NodeStatus, OrchestratorNode};
use crate::store::core::StoreContext;
use crate::utils::loop_heartbeats::LoopHeartbeats;
use anyhow::Ok;
use log::{debug, error, info};
use shared::web3::contracts::core::builder::Contracts;
use std::result::Result;
use std::sync::Arc;
use std::time::Duration;
use tokio::time::interval;

pub struct NodeStatusUpdater {
    store_context: Arc<StoreContext>,
    update_interval: u64,
    missing_heartbeat_threshold: u32,
    contracts: Arc<Contracts>,
    pool_id: u32,
    disable_ejection: bool,
    heartbeats: Arc<LoopHeartbeats>,
}

impl NodeStatusUpdater {
    pub fn new(
        store_context: Arc<StoreContext>,
        update_interval: u64,
        missing_heartbeat_threshold: Option<u32>,
        contracts: Arc<Contracts>,
        pool_id: u32,
        disable_ejection: bool,
        heartbeats: Arc<LoopHeartbeats>,
    ) -> Self {
        Self {
            store_context,
            update_interval,
            missing_heartbeat_threshold: missing_heartbeat_threshold.unwrap_or(3),
            contracts,
            pool_id,
            disable_ejection,
            heartbeats,
        }
    }

    pub async fn run(&self) -> Result<(), anyhow::Error> {
        let mut interval = interval(Duration::from_secs(self.update_interval));

        loop {
            interval.tick().await;
            debug!("Running NodeStatusUpdater to process nodes heartbeats");
            if let Err(e) = self.process_nodes().await {
                error!("Error processing nodes: {}", e);
            }
            if let Err(e) = self.sync_chain_with_nodes().await {
                error!("Error syncing chain with nodes: {}", e);
            }
            self.heartbeats.update_status_updater();
        }
    }

    #[cfg(test)]
    async fn is_node_in_pool(&self, _: &OrchestratorNode) -> bool {
        true
    }

    #[cfg(not(test))]
    async fn is_node_in_pool(&self, node: &OrchestratorNode) -> bool {
        let node_in_pool: bool = match self
            .contracts
            .compute_pool
            .is_node_in_pool(self.pool_id, node.address)
            .await
        {
            Result::Ok(result) => result,
            Result::Err(e) => {
                println!("Error checking if node is in pool: {}", e);
                false
            }
        };
        node_in_pool
    }

    async fn sync_dead_node_with_chain(
        &self,
        node: &OrchestratorNode,
    ) -> Result<(), anyhow::Error> {
        let node_in_pool = self.is_node_in_pool(node).await;
        if node_in_pool {
            match self
                .contracts
                .compute_pool
                .eject_node(self.pool_id, node.address)
                .await
            {
                Result::Ok(_) => {
                    info!("Ejected node: {:?}", node.address);
                    return Ok(());
                }
                Result::Err(e) => {
                    error!("Error ejecting node: {}", e);
                    return Err(anyhow::anyhow!("Error ejecting node: {}", e));
                }
            }
        } else {
            debug!(
                "Dead Node {:?} is not in pool, skipping ejection",
                node.address
            );
        }
        Ok(())
    }

    pub async fn sync_chain_with_nodes(&self) -> Result<(), anyhow::Error> {
        let nodes = self.store_context.node_store.get_nodes();
        for node in nodes {
            if node.status == NodeStatus::Dead {
                let node_in_pool = self.is_node_in_pool(&node).await;
                debug!("Node {:?} is in pool: {}", node.address, node_in_pool);
                if node_in_pool {
                    if !self.disable_ejection {
                        if let Err(e) = self.sync_dead_node_with_chain(&node).await {
                            error!("Error syncing dead node with chain: {}", e);
                        }
                    } else {
                        debug!(
                            "Ejection is disabled, skipping ejection of node: {:?}",
                            node.address
                        );
                    }
                }
            }
        }
        Ok(())
    }

    pub async fn process_nodes(&self) -> Result<(), anyhow::Error> {
        let nodes = self.store_context.node_store.get_nodes();
        for node in nodes {
            let mut node = node.clone();
            let heartbeat = self
                .store_context
                .heartbeat_store
                .get_heartbeat(&node.address);
            let unhealthy_counter: u32 = self
                .store_context
                .heartbeat_store
                .get_unhealthy_counter(&node.address);

            let is_node_in_pool = self.is_node_in_pool(&node).await;
            match heartbeat {
                Some(beat) => {
                    // Update version if necessary
                    if let Some(version) = &beat.version {
                        if node.version.as_ref() != Some(version) {
                            let _: () = self
                                .store_context
                                .node_store
                                .update_node_version(&node.address, version);
                        }
                    }

                    // Check if the node is in the pool (needed for status transitions)

                    // If node is Unhealthy or WaitingForHeartbeat:
                    if node.status == NodeStatus::Unhealthy
                        || node.status == NodeStatus::WaitingForHeartbeat
                    {
                        if is_node_in_pool {
                            node.status = NodeStatus::Healthy;
                        } else {
                            // Reset to discovered to init re-invite to pool
                            node.status = NodeStatus::Discovered;
                        }
                        let _: () = self
                            .store_context
                            .node_store
                            .update_node_status(&node.address, node.status);
                    }
                    // If node is Discovered or Dead:
                    else if node.status == NodeStatus::Discovered
                        || node.status == NodeStatus::Dead
                    {
                        if is_node_in_pool {
                            node.status = NodeStatus::Healthy;
                        } else {
                            node.status = NodeStatus::Discovered;
                        }
                        let _: () = self
                            .store_context
                            .node_store
                            .update_node_status(&node.address, node.status);
                    }

                    // Clear unhealthy counter on heartbeat receipt
                    let _: () = self
                        .store_context
                        .heartbeat_store
                        .clear_unhealthy_counter(&node.address);
                }
                None => {
                    // We don't have a heartbeat, increment unhealthy counter
                    self.store_context
                        .heartbeat_store
                        .increment_unhealthy_counter(&node.address);

                    match node.status {
                        NodeStatus::Healthy => {
                            self.store_context
                                .node_store
                                .update_node_status(&node.address, NodeStatus::Unhealthy);
                        }
                        NodeStatus::Unhealthy => {
                            if unhealthy_counter + 1 >= self.missing_heartbeat_threshold {
                                self.store_context
                                    .node_store
                                    .update_node_status(&node.address, NodeStatus::Dead);
                            }
                        }
                        NodeStatus::Discovered => {
                            if is_node_in_pool {
                                // We have caught a very interesting edge case here.
                                // The node is in pool but does not send heartbeats - maybe due to a downtime of the orchestrator?
                                // Node invites fail now since the node cannot be in pool again.
                                // We have to eject and re-invite - we can simply do this by setting the status to unhealthy. The node will eventually be ejected.
                                self.store_context
                                    .node_store
                                    .update_node_status(&node.address, NodeStatus::Unhealthy);
                            }
                        }
                        NodeStatus::WaitingForHeartbeat => {
                            if unhealthy_counter + 1 >= self.missing_heartbeat_threshold {
                                // Unhealthy counter is reset when node is invited
                                // usually it starts directly with heartbeat
                                self.store_context
                                    .node_store
                                    .update_node_status(&node.address, NodeStatus::Unhealthy);
                            }
                        }
                        _ => (),
                    }
                }
            }
        }
        Ok(())
    }
}

#[cfg(test)]
mod tests {
    use super::*;
    use crate::api::tests::helper::create_test_app_state;
    use crate::api::tests::helper::setup_contract;
    use crate::models::node::NodeStatus;
    use crate::models::node::OrchestratorNode;
    use alloy::primitives::Address;
    use shared::models::heartbeat::HeartbeatRequest;
    use std::str::FromStr;
    use std::time::Duration;
    use tokio::time::sleep;

    #[tokio::test]
    async fn test_node_status_updater_runs() {
        let app_state = create_test_app_state().await;
        let contracts = setup_contract();

        let updater = NodeStatusUpdater::new(
            app_state.store_context.clone(),
            5,
            None,
            Arc::new(contracts),
            0,
            false,
            Arc::new(LoopHeartbeats::new()),
        );
        let node = OrchestratorNode {
            address: Address::from_str("0x0000000000000000000000000000000000000000").unwrap(),
            ip_address: "127.0.0.1".to_string(),
            port: 8080,
            status: NodeStatus::WaitingForHeartbeat,
            task_id: None,
            task_state: None,
            version: None,
            last_status_change: None,
        };

        let _: () = app_state.store_context.node_store.add_node(node.clone());
        let heartbeat = HeartbeatRequest {
            address: node.address.to_string(),
            task_id: None,
            task_state: None,
            metrics: None,
            version: Some(env!("CARGO_PKG_VERSION").to_string()),
        };
        let _: () = app_state.store_context.heartbeat_store.beat(&heartbeat);

        let node = app_state
            .store_context
            .node_store
            .get_node(&node.address)
            .unwrap();
        assert_eq!(node.status, NodeStatus::WaitingForHeartbeat);

        tokio::spawn(async move {
            updater
                .run()
                .await
                .expect("Failed to run NodeStatusUpdater");
        });

        sleep(Duration::from_secs(2)).await;

        let node = app_state
            .store_context
            .node_store
            .get_node(&node.address)
            .unwrap();
        assert_eq!(node.status, NodeStatus::Healthy);
        assert_ne!(node.last_status_change, None);
    }

    #[tokio::test]
    async fn test_node_status_updater_runs_with_unhealthy_node() {
        let app_state = create_test_app_state().await;
        let contracts = setup_contract();

        let node = OrchestratorNode {
            address: Address::from_str("0x0000000000000000000000000000000000000000").unwrap(),
            ip_address: "127.0.0.1".to_string(),
            port: 8080,
            status: NodeStatus::Healthy,
            task_id: None,
            task_state: None,
            version: None,
            last_status_change: None,
        };

        let _: () = app_state.store_context.node_store.add_node(node.clone());
        let updater = NodeStatusUpdater::new(
            app_state.store_context.clone(),
            5,
            None,
            Arc::new(contracts),
            0,
            false,
            Arc::new(LoopHeartbeats::new()),
        );
        tokio::spawn(async move {
            updater
                .run()
                .await
                .expect("Failed to run NodeStatusUpdater");
        });

        sleep(Duration::from_secs(2)).await;

        let node = app_state
            .store_context
            .node_store
            .get_node(&node.address)
            .unwrap();
        assert_eq!(node.status, NodeStatus::Unhealthy);
        assert_ne!(node.last_status_change, None);
    }

    #[tokio::test]
    async fn test_node_status_with_unhealthy_node_but_no_counter() {
        let app_state = create_test_app_state().await;
        let contracts = setup_contract();

        let node = OrchestratorNode {
            address: Address::from_str("0x0000000000000000000000000000000000000000").unwrap(),
            ip_address: "127.0.0.1".to_string(),
            port: 8080,
            status: NodeStatus::Unhealthy,
            task_id: None,
            task_state: None,
            version: None,
            last_status_change: None,
        };

        let _: () = app_state.store_context.node_store.add_node(node.clone());
        let updater = NodeStatusUpdater::new(
            app_state.store_context.clone(),
            5,
            None,
            Arc::new(contracts),
            0,
            false,
            Arc::new(LoopHeartbeats::new()),
        );
        tokio::spawn(async move {
            updater
                .run()
                .await
                .expect("Failed to run NodeStatusUpdater");
        });

        sleep(Duration::from_secs(2)).await;

        let node = app_state
            .store_context
            .node_store
            .get_node(&node.address)
            .unwrap();
        assert_eq!(node.status, NodeStatus::Unhealthy);
        let counter = app_state
            .store_context
            .heartbeat_store
            .get_unhealthy_counter(&node.address);
        assert_eq!(counter, 1);
        assert_eq!(node.last_status_change, None);
    }

    #[tokio::test]
    async fn test_node_status_updater_runs_with_dead_node() {
        let app_state = create_test_app_state().await;
        let contracts = setup_contract();

        let node = OrchestratorNode {
            address: Address::from_str("0x0000000000000000000000000000000000000000").unwrap(),
            ip_address: "127.0.0.1".to_string(),
            port: 8080,
            status: NodeStatus::Unhealthy,
            task_id: None,
            task_state: None,
            version: None,
            last_status_change: None,
        };

        let _: () = app_state.store_context.node_store.add_node(node.clone());
        let _: () = app_state
            .store_context
            .heartbeat_store
            .set_unhealthy_counter(&node.address, 2);

        let updater = NodeStatusUpdater::new(
            app_state.store_context.clone(),
            5,
            None,
            Arc::new(contracts),
            0,
            false,
            Arc::new(LoopHeartbeats::new()),
        );
        tokio::spawn(async move {
            updater
                .run()
                .await
                .expect("Failed to run NodeStatusUpdater");
        });

        sleep(Duration::from_secs(2)).await;

        let node = app_state
            .store_context
            .node_store
            .get_node(&node.address)
            .unwrap();
        assert_eq!(node.status, NodeStatus::Dead);
        assert_ne!(node.last_status_change, None);
    }

    #[tokio::test]
    async fn transition_from_unhealthy_to_healthy() {
        let app_state = create_test_app_state().await;
        let contracts = setup_contract();

        let node = OrchestratorNode {
            address: Address::from_str("0x0000000000000000000000000000000000000000").unwrap(),
            ip_address: "127.0.0.1".to_string(),
            port: 8080,
            status: NodeStatus::Unhealthy,
            task_id: None,
            task_state: None,
            version: None,
            last_status_change: None,
        };
        let _: () = app_state
            .store_context
            .heartbeat_store
            .set_unhealthy_counter(&node.address, 2);

        let heartbeat = HeartbeatRequest {
            address: node.address.to_string(),
            task_id: None,
            task_state: None,
            metrics: None,
            version: Some(env!("CARGO_PKG_VERSION").to_string()),
        };
        let _: () = app_state.store_context.heartbeat_store.beat(&heartbeat);
        let _: () = app_state.store_context.node_store.add_node(node.clone());

        let updater = NodeStatusUpdater::new(
            app_state.store_context.clone(),
            5,
            None,
            Arc::new(contracts),
            0,
            false,
            Arc::new(LoopHeartbeats::new()),
        );
        tokio::spawn(async move {
            updater
                .run()
                .await
                .expect("Failed to run NodeStatusUpdater");
        });

        sleep(Duration::from_secs(2)).await;

        let node = app_state
            .store_context
            .node_store
            .get_node(&node.address)
            .unwrap();
        assert_eq!(node.status, NodeStatus::Healthy);
        assert_ne!(node.last_status_change, None);
        let counter = app_state
            .store_context
            .heartbeat_store
            .get_unhealthy_counter(&node.address);
        assert_eq!(counter, 0);
    }

    #[tokio::test]
    async fn test_multiple_nodes_with_diff_status() {
        let app_state = create_test_app_state().await;
        let contracts = setup_contract();

        let node1 = OrchestratorNode {
            address: Address::from_str("0x0000000000000000000000000000000000000000").unwrap(),
            ip_address: "127.0.0.1".to_string(),
            port: 8080,
            status: NodeStatus::Unhealthy,
            task_id: None,
            task_state: None,
            version: None,
            last_status_change: None,
        };
        let _: () = app_state
            .store_context
            .heartbeat_store
            .set_unhealthy_counter(&node1.address, 1);
        let _: () = app_state.store_context.node_store.add_node(node1.clone());

        let node2 = OrchestratorNode {
            address: Address::from_str("0x0000000000000000000000000000000000000001").unwrap(),
            ip_address: "127.0.0.1".to_string(),
            port: 8080,
            status: NodeStatus::Healthy,
            task_id: None,
            task_state: None,
            version: None,
            last_status_change: None,
        };

        let _: () = app_state.store_context.node_store.add_node(node2.clone());

        let updater = NodeStatusUpdater::new(
            app_state.store_context.clone(),
            5,
            None,
            Arc::new(contracts),
            0,
            false,
            Arc::new(LoopHeartbeats::new()),
        );
        tokio::spawn(async move {
            updater
                .run()
                .await
                .expect("Failed to run NodeStatusUpdater");
        });

        sleep(Duration::from_secs(2)).await;

        let node1 = app_state
            .store_context
            .node_store
            .get_node(&node1.address)
            .unwrap();
        assert_eq!(node1.status, NodeStatus::Unhealthy);
        let counter = app_state
            .store_context
            .heartbeat_store
            .get_unhealthy_counter(&node1.address);
        assert_eq!(counter, 2);

        let node2 = app_state
            .store_context
            .node_store
            .get_node(&node2.address)
            .unwrap();
        assert_eq!(node2.status, NodeStatus::Unhealthy);
        let counter = app_state
            .store_context
            .heartbeat_store
            .get_unhealthy_counter(&node2.address);
        assert_eq!(counter, 1);
    }

    #[tokio::test]
    async fn test_node_rediscovery_after_death() {
        let app_state = create_test_app_state().await;
        let contracts = setup_contract();

        let node = OrchestratorNode {
            address: Address::from_str("0x0000000000000000000000000000000000000000").unwrap(),
            ip_address: "127.0.0.1".to_string(),
            port: 8080,
            status: NodeStatus::Unhealthy,
            task_id: None,
            task_state: None,
            version: None,
            last_status_change: None,
        };

        let _: () = app_state.store_context.node_store.add_node(node.clone());
        let _: () = app_state
            .store_context
            .heartbeat_store
            .set_unhealthy_counter(&node.address, 2);

        let updater = NodeStatusUpdater::new(
            app_state.store_context.clone(),
            5,
            None,
            Arc::new(contracts),
            0,
            false,
            Arc::new(LoopHeartbeats::new()),
        );
        tokio::spawn(async move {
            updater
                .run()
                .await
                .expect("Failed to run NodeStatusUpdater");
        });

        sleep(Duration::from_secs(2)).await;

        let node = app_state
            .store_context
            .node_store
            .get_node(&node.address)
            .unwrap();
        assert_eq!(node.status, NodeStatus::Dead);

        let heartbeat = HeartbeatRequest {
            address: node.address.to_string(),
            task_id: None,
            task_state: None,
            metrics: None,
            version: Some(env!("CARGO_PKG_VERSION").to_string()),
        };
        let _: () = app_state.store_context.heartbeat_store.beat(&heartbeat);

        sleep(Duration::from_secs(5)).await;

        let node = app_state
            .store_context
            .node_store
            .get_node(&node.address)
            .unwrap();
        assert_eq!(node.status, NodeStatus::Healthy);
    }

    #[tokio::test]
    async fn test_node_status_with_discovered_node() {
        let app_state = create_test_app_state().await;
        let contracts = setup_contract();

        let node = OrchestratorNode {
            address: Address::from_str("0x98dBe56Cac21e07693c558E4f27E7de4073e2aF3").unwrap(),
            ip_address: "127.0.0.1".to_string(),
            port: 8080,
            status: NodeStatus::Discovered,
            task_id: None,
            task_state: None,
            version: None,
            last_status_change: None,
        };
        println!("Node: {:?}", node);

        let _: () = app_state.store_context.node_store.add_node(node.clone());
        let updater = NodeStatusUpdater::new(
            app_state.store_context.clone(),
            5,
            None,
            Arc::new(contracts),
            0,
            false,
<<<<<<< HEAD
=======
            Arc::new(LoopHeartbeats::new()),
>>>>>>> 6a3061f5
        );
        tokio::spawn(async move {
            updater
                .run()
                .await
                .expect("Failed to run NodeStatusUpdater");
        });

        sleep(Duration::from_secs(2)).await;

        let node = app_state
            .store_context
            .node_store
            .get_node(&node.address)
            .unwrap();

        let counter = app_state
            .store_context
            .heartbeat_store
            .get_unhealthy_counter(&node.address);
        assert_eq!(counter, 1);

        // Node has unhealthy counter
        assert_eq!(node.status, NodeStatus::Unhealthy);
    }

    #[tokio::test]
    async fn test_node_status_with_waiting_for_heartbeat() {
        let app_state = create_test_app_state().await;
        let contracts = setup_contract();

        let node = OrchestratorNode {
            address: Address::from_str("0x98dBe56Cac21e07693c558E4f27E7de4073e2aF3").unwrap(),
            ip_address: "127.0.0.1".to_string(),
            port: 8080,
            status: NodeStatus::WaitingForHeartbeat,
            task_id: None,
            task_state: None,
            version: None,
            last_status_change: None,
        };
        let counter = app_state
            .store_context
            .heartbeat_store
            .get_unhealthy_counter(&node.address);
        assert_eq!(counter, 0);

        let _: () = app_state.store_context.node_store.add_node(node.clone());
        let updater = NodeStatusUpdater::new(
            app_state.store_context.clone(),
            5,
            None,
            Arc::new(contracts),
            0,
            false,
<<<<<<< HEAD
=======
            Arc::new(LoopHeartbeats::new()),
>>>>>>> 6a3061f5
        );
        tokio::spawn(async move {
            updater
                .run()
                .await
                .expect("Failed to run NodeStatusUpdater");
        });

        sleep(Duration::from_secs(2)).await;

        let node = app_state
            .store_context
            .node_store
            .get_node(&node.address)
            .unwrap();

        let counter = app_state
            .store_context
            .heartbeat_store
            .get_unhealthy_counter(&node.address);
        assert_eq!(counter, 1);
        assert_eq!(node.status, NodeStatus::WaitingForHeartbeat);
    }
}<|MERGE_RESOLUTION|>--- conflicted
+++ resolved
@@ -688,10 +688,7 @@
             Arc::new(contracts),
             0,
             false,
-<<<<<<< HEAD
-=======
-            Arc::new(LoopHeartbeats::new()),
->>>>>>> 6a3061f5
+            Arc::new(LoopHeartbeats::new()),
         );
         tokio::spawn(async move {
             updater
@@ -747,10 +744,7 @@
             Arc::new(contracts),
             0,
             false,
-<<<<<<< HEAD
-=======
-            Arc::new(LoopHeartbeats::new()),
->>>>>>> 6a3061f5
+            Arc::new(LoopHeartbeats::new()),
         );
         tokio::spawn(async move {
             updater
