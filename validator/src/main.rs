--- conflicted
+++ resolved
@@ -52,16 +52,15 @@
     #[arg(long, default_value = None)]
     leviticus_url: Option<String>,
 
-<<<<<<< HEAD
+    /// Optional: Leviticus Auth Token
+    #[arg(long, default_value = None)]
+    leviticus_token: Option<String>,
+
     /// Optional: Validator penalty in whole tokens
     /// Note: This value will be multiplied by 10^18 (1 token = 10^18 wei)
     #[arg(long, default_value = "1000")]
     validator_penalty: u64,
-=======
-    /// Optional: Leviticus Auth Token
-    #[arg(long, default_value = None)]
-    leviticus_token: Option<String>,
->>>>>>> a5716fcd
+   
 }
 fn main() {
     let runtime = tokio::runtime::Runtime::new().unwrap();
@@ -107,25 +106,8 @@
     let contracts = Arc::new(contracts);
     let hardware_validator = HardwareValidator::new(&validator_wallet, contracts.clone());
 
-<<<<<<< HEAD
-    let pool_id = args.pool_id.clone();
-
-    let penalty = U256::from(args.validator_penalty) * Unit::ETHER.wei();
-    let mut synthetic_validator = match contracts.synthetic_data_validator.clone() {
-        Some(validator) => {
-            if let Some(leviticus_url) = args.leviticus_url {
-                SyntheticDataValidator::new(
-                    None,
-                    pool_id.unwrap(),
-                    validator,
-                    contracts.prime_network.clone(),
-                    leviticus_url,
-                    penalty,
-                )
-            } else {
-                error!("Leviticus URL is not provided");
-=======
     let mut synthetic_validator = if let Some(pool_id) = args.pool_id.clone() {
+        let penalty = U256::from(args.validator_penalty) * Unit::ETHER.wei();
         match contracts.synthetic_data_validator.clone() {
             Some(validator) => {
                 if let Some(leviticus_url) = args.leviticus_url {
@@ -136,6 +118,7 @@
                         contracts.prime_network.clone(),
                         leviticus_url,
                         args.leviticus_token,
+                        penalty,
                     ))
                 } else {
                     error!("Leviticus URL is not provided");
@@ -144,7 +127,6 @@
             }
             None => {
                 error!("Synthetic data validator not found");
->>>>>>> a5716fcd
                 std::process::exit(1);
             }
         }
