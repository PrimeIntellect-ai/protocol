pub mod validators;
use actix_web::{web, App, HttpResponse, HttpServer, Responder};
use alloy::primitives::utils::Unit;
use alloy::primitives::{Address, U256};
use anyhow::{Context, Result};
use clap::Parser;
use log::{debug, LevelFilter};
use log::{error, info};
use serde_json::json;
use shared::models::api::ApiResponse;
use shared::models::node::DiscoveryNode;
use shared::security::request_signer::sign_request;
use shared::web3::contracts::core::builder::ContractBuilder;
use shared::web3::wallet::Wallet;
use std::sync::Arc;
use url::Url;
use validators::hardware::HardwareValidator;
use validators::synthetic_data::SyntheticDataValidator;

async fn health_check() -> impl Responder {
    HttpResponse::Ok().json(json!({ "status": "ok" }))
}

#[derive(Parser)]
struct Args {
    /// RPC URL
    #[arg(short = 'r', long, default_value = "http://localhost:8545")]
    rpc_url: String,

    /// Owner key
    #[arg(short = 'k', long)]
    validator_key: String,

    /// Discovery url
    #[arg(long, default_value = "http://localhost:8089")]
    discovery_url: String,

    /// Optional: Work validation contract address
    #[arg(long, default_value = None)]
    work_validation_contract: Option<String>,

    /// Optional: Pool Id for work validation
    /// If not provided, the validator will not validate work
    #[arg(long, default_value = None)]
    pool_id: Option<String>,

    /// Optional: Work validation interval in seconds
    #[arg(long, default_value = "30")]
    work_validation_interval: u64,

    /// Optional: Leviticus Validator URL
    #[arg(long, default_value = None)]
    leviticus_url: Option<String>,

    /// Optional: Leviticus Auth Token
    #[arg(long, default_value = None)]
    leviticus_token: Option<String>,

    /// Optional: Validator penalty in whole tokens
    /// Note: This value will be multiplied by 10^18 (1 token = 10^18 wei)
    #[arg(long, default_value = "1000")]
    validator_penalty: u64,

    /// Temporary: S3 credentials
    #[arg(long, default_value = None)]
    s3_credentials: Option<String>,

    /// Temporary: S3 bucket name
    #[arg(long, default_value = None)]
    bucket_name: Option<String>,
}
fn main() {
    let runtime = tokio::runtime::Runtime::new().unwrap();
    env_logger::Builder::new()
        .filter_level(LevelFilter::Info)
        .format_timestamp(None)
        .init();

    let args = Args::parse();
    let private_key_validator = args.validator_key;
    let rpc_url: Url = args.rpc_url.parse().unwrap();
    let discovery_url = args.discovery_url;

    let validator_wallet = Wallet::new(&private_key_validator, rpc_url).unwrap_or_else(|err| {
        error!("Error creating wallet: {:?}", err);
        std::process::exit(1);
    });

    runtime.spawn(async {
        if let Err(e) = HttpServer::new(|| App::new().route("/health", web::get().to(health_check)))
            .bind("0.0.0.0:8080")
            .expect("Failed to bind health check server")
            .run()
            .await
        {
            error!("Actix server error: {:?}", e);
        }
    });

    let work_validation_address: Option<Address> = args
        .work_validation_contract
        .map(|address| address.parse::<Address>().unwrap());

    let contracts = ContractBuilder::new(&validator_wallet)
        .with_compute_registry()
        .with_ai_token()
        .with_prime_network()
        .with_compute_pool()
        .with_synthetic_data_validator(work_validation_address)
        .build()
        .unwrap();

    let contracts = Arc::new(contracts);
    let hardware_validator = HardwareValidator::new(&validator_wallet, contracts.clone());

    let mut synthetic_validator = if let Some(pool_id) = args.pool_id.clone() {
        let penalty = U256::from(args.validator_penalty) * Unit::ETHER.wei();
        match contracts.synthetic_data_validator.clone() {
            Some(validator) => {
                if let Some(leviticus_url) = args.leviticus_url {
                    Some(SyntheticDataValidator::new(
                        None,
                        pool_id,
                        validator,
                        contracts.prime_network.clone(),
                        leviticus_url,
                        args.leviticus_token,
                        penalty,
                        args.s3_credentials,
                        args.bucket_name,
                    ))
                } else {
                    error!("Leviticus URL is not provided");
                    std::process::exit(1);
                }
            }
            None => {
                error!("Synthetic data validator not found");
                std::process::exit(1);
            }
        }
    } else {
        None
    };

    loop {
        if let Some(validator) = &mut synthetic_validator {
            runtime.block_on(async {
                if let Err(e) = validator.validate_work().await {
                    error!("Failed to validate work: {}", e);
                }
            });
        }

        async fn _generate_signature(wallet: &Wallet, message: &str) -> Result<String> {
            let signature = sign_request(message, wallet, None)
                .await
                .map_err(|e| anyhow::anyhow!("{}", e))?;
            Ok(signature)
        }

        let nodes = match runtime.block_on(async {
            let discovery_route = "/api/validator";
            let address = validator_wallet
                .wallet
                .default_signer()
                .address()
                .to_string();

            let signature = _generate_signature(&validator_wallet, discovery_route)
                .await
                .context("Failed to generate signature")?;

            let mut headers = reqwest::header::HeaderMap::new();
            headers.insert(
                "x-address",
                reqwest::header::HeaderValue::from_str(&address)
                    .context("Failed to create address header")?,
            );
            headers.insert(
                "x-signature",
                reqwest::header::HeaderValue::from_str(&signature)
                    .context("Failed to create signature header")?,
            );

            debug!("Fetching nodes from: {}{}", discovery_url, discovery_route);
            let response = reqwest::Client::new()
                .get(format!("{}{}", discovery_url, discovery_route))
                .headers(headers)
                .send()
                .await
                .context("Failed to fetch nodes")?;

            let response_text = response
                .text()
                .await
                .context("Failed to get response text")?;

            let parsed_response: ApiResponse<Vec<DiscoveryNode>> =
                serde_json::from_str(&response_text).context("Failed to parse response")?;

            if !parsed_response.success {
                error!("Failed to fetch nodes: {:?}", parsed_response);
                return Ok::<Vec<DiscoveryNode>, anyhow::Error>(vec![]);
            }

            Ok(parsed_response.data)
        }) {
            Ok(n) => n,
            Err(e) => {
                error!("Error in node fetching loop: {:#}", e);
                std::thread::sleep(std::time::Duration::from_secs(10));
                continue;
            }
        };

        if let Err(e) = runtime.block_on(hardware_validator.validate_nodes(nodes)) {
            error!("Error validating nodes: {:#}", e);
        }
<<<<<<< HEAD
=======

        info!("Validation loop completed");
        std::thread::sleep(std::time::Duration::from_secs(10));
>>>>>>> 0ec478a6
    }
}

#[cfg(test)]
mod tests {

    use actix_web::{test, App};
    use actix_web::{
        web::{self, post},
        HttpResponse, Scope,
    };
    use shared::models::challenge::{calc_matrix, ChallengeRequest, ChallengeResponse, FixedF64};

    pub async fn handle_challenge(challenge: web::Json<ChallengeRequest>) -> HttpResponse {
        let result = calc_matrix(&challenge);
        HttpResponse::Ok().json(result)
    }

    pub fn challenge_routes() -> Scope {
        web::scope("/challenge")
            .route("", post().to(handle_challenge))
            .route("/", post().to(handle_challenge))
    }

    #[actix_web::test]
    async fn test_challenge_route() {
        let app = test::init_service(App::new().service(challenge_routes())).await;

        let vec_a = [1.0, 2.0, 3.0, 4.0, 5.0, 6.0, 7.0, 8.0, 9.0];
        let vec_b = [9.0, 8.0, 7.0, 6.0, 5.0, 4.0, 3.0, 2.0, 1.0];

        // convert vectors to FixedF64
        let data_a: Vec<FixedF64> = vec_a.iter().map(|x| FixedF64(*x)).collect();
        let data_b: Vec<FixedF64> = vec_b.iter().map(|x| FixedF64(*x)).collect();

        let challenge_request = ChallengeRequest {
            rows_a: 3,
            cols_a: 3,
            data_a,
            rows_b: 3,
            cols_b: 3,
            data_b,
        };

        let req = test::TestRequest::post()
            .uri("/challenge")
            .set_json(&challenge_request)
            .to_request();

        let resp: ChallengeResponse = test::call_and_read_body_json(&app, req).await;
        let expected_response = calc_matrix(&challenge_request);

        assert_eq!(resp.result, expected_response.result);
    }
}<|MERGE_RESOLUTION|>--- conflicted
+++ resolved
@@ -217,12 +217,9 @@
         if let Err(e) = runtime.block_on(hardware_validator.validate_nodes(nodes)) {
             error!("Error validating nodes: {:#}", e);
         }
-<<<<<<< HEAD
-=======
 
         info!("Validation loop completed");
         std::thread::sleep(std::time::Duration::from_secs(10));
->>>>>>> 0ec478a6
     }
 }
 
