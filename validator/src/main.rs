pub mod store;
pub mod validators;
use actix_web::{web, App, HttpResponse, HttpServer, Responder};
use alloy::primitives::utils::Unit;
<<<<<<< HEAD
use alloy::primitives::U256;
=======
use alloy::primitives::{Address, U256};
>>>>>>> 6a3061f5
use anyhow::{Context, Result};
use clap::Parser;
use log::{debug, LevelFilter};
use log::{error, info};
use serde_json::json;
use shared::models::api::ApiResponse;
use shared::models::node::DiscoveryNode;
use shared::security::request_signer::sign_request;
use shared::web3::contracts::core::builder::ContractBuilder;
use shared::web3::wallet::Wallet;
use std::str::FromStr;
use std::sync::atomic::{AtomicI64, Ordering};
use std::sync::Arc;
use std::time::Duration;
use std::time::{Instant, SystemTime, UNIX_EPOCH};
use store::redis::RedisStore;
use tokio::signal::unix::{signal, SignalKind};
use tokio_util::sync::CancellationToken;
use url::Url;
use validators::hardware::HardwareValidator;
use validators::synthetic_data::{SyntheticDataValidator, ToplocConfig};

// Track the last time the validation loop ran
static LAST_VALIDATION_TIMESTAMP: AtomicI64 = AtomicI64::new(0);
// Maximum allowed time between validation loops (2 minutes)
const MAX_VALIDATION_INTERVAL_SECS: i64 = 120;
// Track the last loop duration in milliseconds
static LAST_LOOP_DURATION_MS: AtomicI64 = AtomicI64::new(0);

async fn health_check() -> impl Responder {
    let now = SystemTime::now()
        .duration_since(UNIX_EPOCH)
        .unwrap()
        .as_secs() as i64;
    let last_validation = LAST_VALIDATION_TIMESTAMP.load(Ordering::Relaxed);
    let last_duration_ms = LAST_LOOP_DURATION_MS.load(Ordering::Relaxed);

    if last_validation == 0 {
        // Validation hasn't run yet, but we're still starting up
        return HttpResponse::Ok().json(json!({
            "status": "starting",
            "message": "Validation loop hasn't started yet"
        }));
    }

    let elapsed = now - last_validation;

    if elapsed > MAX_VALIDATION_INTERVAL_SECS {
        return HttpResponse::ServiceUnavailable().json(json!({
            "status": "error",
            "message": format!("Validation loop hasn't run in {} seconds (max allowed: {})", elapsed, MAX_VALIDATION_INTERVAL_SECS),
            "last_loop_duration_ms": last_duration_ms
        }));
    }

    HttpResponse::Ok().json(json!({
        "status": "ok",
        "last_validation_seconds_ago": elapsed,
        "last_loop_duration_ms": last_duration_ms
    }))
}

#[derive(Parser)]
struct Args {
    /// RPC URL
    #[arg(short = 'r', long, default_value = "http://localhost:8545")]
    rpc_url: String,

    /// Owner key
    #[arg(short = 'k', long)]
    validator_key: String,

    /// Discovery url
    #[arg(long, default_value = "http://localhost:8089")]
    discovery_url: String,

    /// Ability to disable hardware validation
    #[arg(long, default_value = "false")]
    disable_hardware_validation: bool,

    /// Optional: Pool Id for work validation
    /// If not provided, the validator will not validate work
    #[arg(long, default_value = None)]
    pool_id: Option<String>,

    /// Optional: Toploc Server URL for work validation
    #[arg(long, default_value = None)]
    toploc_server_url: Option<String>,

    /// Optional: Toploc Auth Token
    #[arg(long, default_value = None)]
    toploc_auth_token: Option<String>,

    /// Optional: Toploc Grace Interval in seconds between work validation requests
    #[arg(long, default_value = "15")]
    toploc_grace_interval: u64,

    // Optional: interval in minutes of max age of work on chain
    #[arg(long, default_value = "15")]
    toploc_work_validation_interval: u64,

    /// Optional: interval in minutes of max age of work on chain
    #[arg(long, default_value = "120")]
    toploc_work_validation_unknown_status_expiry_seconds: u64,

    /// Optional: Validator penalty in whole tokens
    /// Note: This value will be multiplied by 10^18 (1 token = 10^18 wei)
<<<<<<< HEAD
    #[arg(long, default_value = "1")]
=======
    #[arg(long, default_value = "200")]
>>>>>>> 6a3061f5
    validator_penalty: u64,

    /// Temporary: S3 credentials
    #[arg(long, default_value = None)]
    s3_credentials: Option<String>,

    /// Temporary: S3 bucket name
    #[arg(long, default_value = None)]
    bucket_name: Option<String>,

    /// Log level
    #[arg(short = 'l', long, default_value = "info")]
    log_level: String,

    /// Redis URL
    #[arg(long, default_value = "redis://localhost:6380")]
    redis_url: String,
}

#[tokio::main]
async fn main() -> Result<(), Box<dyn std::error::Error>> {
    let args = Args::parse();
    let log_level = match args.log_level.as_str() {
        "error" => LevelFilter::Error,
        "warn" => LevelFilter::Warn,
        "info" => LevelFilter::Info,
        "debug" => LevelFilter::Debug,
        "trace" => LevelFilter::Trace,
        _ => LevelFilter::Info,
    };
    env_logger::Builder::new()
        .filter_level(log_level)
        .format_timestamp(None)
        .init();

    let cancellation_token = CancellationToken::new();
    let mut sigterm = signal(SignalKind::terminate())?;
    let mut sigint = signal(SignalKind::interrupt())?;
    let mut sighup = signal(SignalKind::hangup())?;
    let mut sigquit = signal(SignalKind::quit())?;
    let signal_token = cancellation_token.clone();
    let cancellation_token_clone = cancellation_token.clone();
    tokio::spawn(async move {
        tokio::select! {
            _ = sigterm.recv() => {
                log::info!("Received termination signal");
            }
            _ = sigint.recv() => {
                log::info!("Received interrupt signal");
            }
            _ = sighup.recv() => {
                log::info!("Received hangup signal");
            }
            _ = sigquit.recv() => {
                log::info!("Received quit signal");
            }
        }
        signal_token.cancel();
    });

    let private_key_validator = args.validator_key;
    let rpc_url: Url = args.rpc_url.parse().unwrap();
    let discovery_url = args.discovery_url;

    let redis_store = RedisStore::new(&args.redis_url);

    let validator_wallet = Wallet::new(&private_key_validator, rpc_url).unwrap_or_else(|err| {
        error!("Error creating wallet: {:?}", err);
        std::process::exit(1);
    });

    tokio::spawn(async {
        if let Err(e) = HttpServer::new(|| App::new().route("/health", web::get().to(health_check)))
            .bind("0.0.0.0:9879")
            .expect("Failed to bind health check server")
            .run()
            .await
        {
            error!("Actix server error: {:?}", e);
        }
    });

    let mut contract_builder = ContractBuilder::new(&validator_wallet)
        .with_compute_registry()
        .with_ai_token()
        .with_prime_network()
        .with_compute_pool()
        .with_domain_registry()
        .with_stake_manager();
<<<<<<< HEAD

    let contracts = contract_builder.build_partial().unwrap();

    if let Some(pool_id) = args.pool_id.clone() {
        let pool = match contracts
            .compute_pool
            .get_pool_info(U256::from_str(&pool_id).unwrap())
            .await
        {
            Ok(pool_info) => pool_info,
            Err(e) => {
                error!("Failed to get pool info: {:?}", e);
                std::process::exit(1);
            }
        };
        let domain_id: u32 = pool.domain_id.try_into().unwrap();
        let domain = contracts
            .domain_registry
            .as_ref()
            .unwrap()
            .get_domain(domain_id)
            .await
            .unwrap();
        contract_builder =
            contract_builder.with_synthetic_data_validator(Some(domain.validation_logic));
    }

    let contracts = Arc::new(contract_builder.build().unwrap());

    let hardware_validator = HardwareValidator::new(&validator_wallet, contracts.clone());

    let synthetic_validator = if let Some(pool_id) = args.pool_id.clone() {
        let penalty = U256::from(args.validator_penalty) * Unit::ETHER.wei();
        match contracts.synthetic_data_validator.clone() {
            Some(validator) => {
                let toploc_config = ToplocConfig {
                    server_url: args.toploc_server_url.unwrap(),
                    auth_token: args.toploc_auth_token,
                    grace_interval: args.toploc_grace_interval,
                    work_validation_interval: args.toploc_work_validation_interval,
                    unknown_status_expiry_seconds: args
                        .toploc_work_validation_unknown_status_expiry_seconds,
                };
                info!(
                    "Synthetic validator has penalty: {} ({})",
                    penalty,
                    Unit::ETHER.wei()
                );

                Some(SyntheticDataValidator::new(
                    pool_id,
                    validator,
                    contracts.prime_network.clone(),
                    toploc_config,
                    penalty,
                    args.s3_credentials,
                    args.bucket_name,
                    redis_store,
                    cancellation_token,
                ))
            }
            None => {
                error!("Synthetic data validator not found");
                std::process::exit(1);
            }
        }
    } else {
        None
    };

    loop {
        if cancellation_token_clone.is_cancelled() {
            log::info!("Validation loop is stopping due to cancellation signal");
            break;
        }

        // Start timing the loop
        let loop_start = Instant::now();

        // Update the last validation timestamp
        let now = SystemTime::now()
            .duration_since(UNIX_EPOCH)
            .unwrap()
            .as_secs() as i64;
        LAST_VALIDATION_TIMESTAMP.store(now, Ordering::Relaxed);

        if let Some(validator) = synthetic_validator.clone() {
            if let Err(e) = validator.validate_work().await {
                error!("Failed to validate work: {}", e);
            }
        }

        if !args.disable_hardware_validation {
            async fn _generate_signature(wallet: &Wallet, message: &str) -> Result<String> {
                let signature = sign_request(message, wallet, None)
                    .await
                    .map_err(|e| anyhow::anyhow!("{}", e))?;
                Ok(signature)
            }

            let nodes = match async {
                let discovery_route = "/api/validator";
                let address = validator_wallet
                    .wallet
                    .default_signer()
                    .address()
                    .to_string();

                let signature = _generate_signature(&validator_wallet, discovery_route)
                    .await
                    .context("Failed to generate signature")?;

                let mut headers = reqwest::header::HeaderMap::new();
                headers.insert(
                    "x-address",
                    reqwest::header::HeaderValue::from_str(&address)
                        .context("Failed to create address header")?,
                );
                headers.insert(
                    "x-signature",
                    reqwest::header::HeaderValue::from_str(&signature)
                        .context("Failed to create signature header")?,
                );

                debug!("Fetching nodes from: {}{}", discovery_url, discovery_route);
                let response = reqwest::Client::new()
                    .get(format!("{}{}", discovery_url, discovery_route))
                    .headers(headers)
                    .timeout(Duration::from_secs(10))
                    .send()
                    .await
                    .context("Failed to fetch nodes")?;

                let response_text = response
                    .text()
                    .await
                    .context("Failed to get response text")?;

                let parsed_response: ApiResponse<Vec<DiscoveryNode>> =
                    serde_json::from_str(&response_text).context("Failed to parse response")?;

                if !parsed_response.success {
                    error!("Failed to fetch nodes: {:?}", parsed_response);
                    return Ok::<Vec<DiscoveryNode>, anyhow::Error>(vec![]);
=======

    let contracts = contract_builder.build_partial().unwrap();

    if let Some(pool_id) = args.pool_id.clone() {
        let pool = match contracts
            .compute_pool
            .get_pool_info(U256::from_str(&pool_id).unwrap())
            .await
        {
            Ok(pool_info) => pool_info,
            Err(e) => {
                error!("Failed to get pool info: {:?}", e);
                std::process::exit(1);
            }
        };
        let domain_id: u32 = pool.domain_id.try_into().unwrap();
        let domain = contracts
            .domain_registry
            .as_ref()
            .unwrap()
            .get_domain(domain_id)
            .await
            .unwrap();
        contract_builder =
            contract_builder.with_synthetic_data_validator(Some(domain.validation_logic));
    }

    let contracts = Arc::new(contract_builder.build().unwrap());

    let hardware_validator = HardwareValidator::new(&validator_wallet, contracts.clone());

    let synthetic_validator = if let Some(pool_id) = args.pool_id.clone() {
        let penalty = U256::from(args.validator_penalty) * Unit::ETHER.wei();
        match contracts.synthetic_data_validator.clone() {
            Some(validator) => {
                let toploc_config = ToplocConfig {
                    server_url: args.toploc_server_url.unwrap(),
                    auth_token: args.toploc_auth_token,
                    grace_interval: args.toploc_grace_interval,
                    work_validation_interval: args.toploc_work_validation_interval,
                    unknown_status_expiry_seconds: args
                        .toploc_work_validation_unknown_status_expiry_seconds,
                };
                info!(
                    "Synthetic validator has penalty: {} ({})",
                    penalty, args.validator_penalty
                );

                Some(SyntheticDataValidator::new(
                    pool_id,
                    validator,
                    contracts.prime_network.clone(),
                    toploc_config,
                    penalty,
                    args.s3_credentials,
                    args.bucket_name,
                    redis_store,
                    cancellation_token,
                ))
            }
            None => {
                error!("Synthetic data validator not found");
                std::process::exit(1);
            }
        }
    } else {
        None
    };

    loop {
        if cancellation_token_clone.is_cancelled() {
            log::info!("Validation loop is stopping due to cancellation signal");
            break;
        }

        // Start timing the loop
        let loop_start = Instant::now();

        // Update the last validation timestamp
        let now = SystemTime::now()
            .duration_since(UNIX_EPOCH)
            .unwrap()
            .as_secs() as i64;
        LAST_VALIDATION_TIMESTAMP.store(now, Ordering::Relaxed);

        if let Some(validator) = synthetic_validator.clone() {
            if let Err(e) = validator.validate_work().await {
                error!("Failed to validate work: {}", e);
            }
        }

        if !args.disable_hardware_validation {
            async fn _generate_signature(wallet: &Wallet, message: &str) -> Result<String> {
                let signature = sign_request(message, wallet, None)
                    .await
                    .map_err(|e| anyhow::anyhow!("{}", e))?;
                Ok(signature)
            }

            let nodes = match async {
                let discovery_route = "/api/validator";
                let address = validator_wallet
                    .wallet
                    .default_signer()
                    .address()
                    .to_string();

                let signature = _generate_signature(&validator_wallet, discovery_route)
                    .await
                    .context("Failed to generate signature")?;

                let mut headers = reqwest::header::HeaderMap::new();
                headers.insert(
                    "x-address",
                    reqwest::header::HeaderValue::from_str(&address)
                        .context("Failed to create address header")?,
                );
                headers.insert(
                    "x-signature",
                    reqwest::header::HeaderValue::from_str(&signature)
                        .context("Failed to create signature header")?,
                );

                debug!("Fetching nodes from: {}{}", discovery_url, discovery_route);
                let response = reqwest::Client::new()
                    .get(format!("{}{}", discovery_url, discovery_route))
                    .headers(headers)
                    .timeout(Duration::from_secs(10))
                    .send()
                    .await
                    .context("Failed to fetch nodes")?;

                let response_text = response
                    .text()
                    .await
                    .context("Failed to get response text")?;

                let parsed_response: ApiResponse<Vec<DiscoveryNode>> =
                    serde_json::from_str(&response_text).context("Failed to parse response")?;

                if !parsed_response.success {
                    error!("Failed to fetch nodes: {:?}", parsed_response);
                    return Ok::<Vec<DiscoveryNode>, anyhow::Error>(vec![]);
                }

                Ok(parsed_response.data)
            }
            .await
            {
                Ok(n) => n,
                Err(e) => {
                    error!("Error in node fetching loop: {:#}", e);
                    std::thread::sleep(std::time::Duration::from_secs(10));
                    continue;
>>>>>>> 6a3061f5
                }

<<<<<<< HEAD
                Ok(parsed_response.data)
            }
            .await
            {
                Ok(n) => n,
                Err(e) => {
                    error!("Error in node fetching loop: {:#}", e);
                    std::thread::sleep(std::time::Duration::from_secs(10));
=======
            // Ensure nodes have enough stake
            let mut nodes_with_enough_stake = Vec::new();
            let stake_manager = match contracts.stake_manager.as_ref() {
                Some(manager) => manager,
                None => {
                    error!("Stake manager contract not initialized");
>>>>>>> 6a3061f5
                    continue;
                }
            };

<<<<<<< HEAD
            if let Err(e) = hardware_validator.validate_nodes(nodes).await {
=======
            let mut provider_stake_cache: std::collections::HashMap<String, (U256, U256)> =
                std::collections::HashMap::new();
            for node in nodes {
                let provider_address_str = &node.node.provider_address;
                let provider_address = match Address::from_str(provider_address_str) {
                    Ok(address) => address,
                    Err(e) => {
                        error!(
                            "Failed to parse provider address {}: {}",
                            provider_address_str, e
                        );
                        continue;
                    }
                };

                let (stake, required_stake) =
                    if let Some(&cached_info) = provider_stake_cache.get(provider_address_str) {
                        cached_info
                    } else {
                        let stake = stake_manager
                            .get_stake(provider_address)
                            .await
                            .unwrap_or_default();
                        let total_compute = contracts
                            .compute_registry
                            .get_provider_total_compute(provider_address)
                            .await
                            .unwrap_or_default();
                        let required_stake = stake_manager
                            .calculate_stake(U256::from(0), total_compute)
                            .await
                            .unwrap_or_default();

                        provider_stake_cache
                            .insert(provider_address_str.clone(), (stake, required_stake));
                        (stake, required_stake)
                    };

                if stake >= required_stake {
                    nodes_with_enough_stake.push(node);
                } else {
                    info!(
                        "Node {} has insufficient stake: {} (required: {})",
                        node.node.id,
                        stake / Unit::ETHER.wei(),
                        required_stake / Unit::ETHER.wei()
                    );
                }
            }

            if let Err(e) = hardware_validator
                .validate_nodes(nodes_with_enough_stake)
                .await
            {
>>>>>>> 6a3061f5
                error!("Error validating nodes: {:#}", e);
            }
        }

        // Calculate and store loop duration
        let loop_duration = loop_start.elapsed();
        let loop_duration_ms = loop_duration.as_millis() as i64;
        LAST_LOOP_DURATION_MS.store(loop_duration_ms, Ordering::Relaxed);

        info!("Validation loop completed in {}ms", loop_duration_ms);
        tokio::time::sleep(std::time::Duration::from_secs(10)).await;
    }
    Ok(())
}

#[cfg(test)]
mod tests {

    use actix_web::{test, App};
    use actix_web::{
        web::{self, post},
        HttpResponse, Scope,
    };
    use shared::models::challenge::{calc_matrix, ChallengeRequest, ChallengeResponse, FixedF64};

    pub async fn handle_challenge(challenge: web::Json<ChallengeRequest>) -> HttpResponse {
        let result = calc_matrix(&challenge);
        HttpResponse::Ok().json(result)
    }

    pub fn challenge_routes() -> Scope {
        web::scope("/challenge")
            .route("", post().to(handle_challenge))
            .route("/", post().to(handle_challenge))
    }

    #[actix_web::test]
    async fn test_challenge_route() {
        let app = test::init_service(App::new().service(challenge_routes())).await;

        let vec_a = [1.0, 2.0, 3.0, 4.0, 5.0, 6.0, 7.0, 8.0, 9.0];
        let vec_b = [9.0, 8.0, 7.0, 6.0, 5.0, 4.0, 3.0, 2.0, 1.0];

        // convert vectors to FixedF64
        let data_a: Vec<FixedF64> = vec_a.iter().map(|x| FixedF64(*x)).collect();
        let data_b: Vec<FixedF64> = vec_b.iter().map(|x| FixedF64(*x)).collect();

        let challenge_request = ChallengeRequest {
            rows_a: 3,
            cols_a: 3,
            data_a,
            rows_b: 3,
            cols_b: 3,
            data_b,
        };

        let req = test::TestRequest::post()
            .uri("/challenge")
            .set_json(&challenge_request)
            .to_request();

        let resp: ChallengeResponse = test::call_and_read_body_json(&app, req).await;
        let expected_response = calc_matrix(&challenge_request);

        assert_eq!(resp.result, expected_response.result);
    }
}<|MERGE_RESOLUTION|>--- conflicted
+++ resolved
@@ -2,11 +2,7 @@
 pub mod validators;
 use actix_web::{web, App, HttpResponse, HttpServer, Responder};
 use alloy::primitives::utils::Unit;
-<<<<<<< HEAD
-use alloy::primitives::U256;
-=======
 use alloy::primitives::{Address, U256};
->>>>>>> 6a3061f5
 use anyhow::{Context, Result};
 use clap::Parser;
 use log::{debug, LevelFilter};
@@ -114,11 +110,7 @@
 
     /// Optional: Validator penalty in whole tokens
     /// Note: This value will be multiplied by 10^18 (1 token = 10^18 wei)
-<<<<<<< HEAD
-    #[arg(long, default_value = "1")]
-=======
     #[arg(long, default_value = "200")]
->>>>>>> 6a3061f5
     validator_penalty: u64,
 
     /// Temporary: S3 credentials
@@ -208,152 +200,6 @@
         .with_compute_pool()
         .with_domain_registry()
         .with_stake_manager();
-<<<<<<< HEAD
-
-    let contracts = contract_builder.build_partial().unwrap();
-
-    if let Some(pool_id) = args.pool_id.clone() {
-        let pool = match contracts
-            .compute_pool
-            .get_pool_info(U256::from_str(&pool_id).unwrap())
-            .await
-        {
-            Ok(pool_info) => pool_info,
-            Err(e) => {
-                error!("Failed to get pool info: {:?}", e);
-                std::process::exit(1);
-            }
-        };
-        let domain_id: u32 = pool.domain_id.try_into().unwrap();
-        let domain = contracts
-            .domain_registry
-            .as_ref()
-            .unwrap()
-            .get_domain(domain_id)
-            .await
-            .unwrap();
-        contract_builder =
-            contract_builder.with_synthetic_data_validator(Some(domain.validation_logic));
-    }
-
-    let contracts = Arc::new(contract_builder.build().unwrap());
-
-    let hardware_validator = HardwareValidator::new(&validator_wallet, contracts.clone());
-
-    let synthetic_validator = if let Some(pool_id) = args.pool_id.clone() {
-        let penalty = U256::from(args.validator_penalty) * Unit::ETHER.wei();
-        match contracts.synthetic_data_validator.clone() {
-            Some(validator) => {
-                let toploc_config = ToplocConfig {
-                    server_url: args.toploc_server_url.unwrap(),
-                    auth_token: args.toploc_auth_token,
-                    grace_interval: args.toploc_grace_interval,
-                    work_validation_interval: args.toploc_work_validation_interval,
-                    unknown_status_expiry_seconds: args
-                        .toploc_work_validation_unknown_status_expiry_seconds,
-                };
-                info!(
-                    "Synthetic validator has penalty: {} ({})",
-                    penalty,
-                    Unit::ETHER.wei()
-                );
-
-                Some(SyntheticDataValidator::new(
-                    pool_id,
-                    validator,
-                    contracts.prime_network.clone(),
-                    toploc_config,
-                    penalty,
-                    args.s3_credentials,
-                    args.bucket_name,
-                    redis_store,
-                    cancellation_token,
-                ))
-            }
-            None => {
-                error!("Synthetic data validator not found");
-                std::process::exit(1);
-            }
-        }
-    } else {
-        None
-    };
-
-    loop {
-        if cancellation_token_clone.is_cancelled() {
-            log::info!("Validation loop is stopping due to cancellation signal");
-            break;
-        }
-
-        // Start timing the loop
-        let loop_start = Instant::now();
-
-        // Update the last validation timestamp
-        let now = SystemTime::now()
-            .duration_since(UNIX_EPOCH)
-            .unwrap()
-            .as_secs() as i64;
-        LAST_VALIDATION_TIMESTAMP.store(now, Ordering::Relaxed);
-
-        if let Some(validator) = synthetic_validator.clone() {
-            if let Err(e) = validator.validate_work().await {
-                error!("Failed to validate work: {}", e);
-            }
-        }
-
-        if !args.disable_hardware_validation {
-            async fn _generate_signature(wallet: &Wallet, message: &str) -> Result<String> {
-                let signature = sign_request(message, wallet, None)
-                    .await
-                    .map_err(|e| anyhow::anyhow!("{}", e))?;
-                Ok(signature)
-            }
-
-            let nodes = match async {
-                let discovery_route = "/api/validator";
-                let address = validator_wallet
-                    .wallet
-                    .default_signer()
-                    .address()
-                    .to_string();
-
-                let signature = _generate_signature(&validator_wallet, discovery_route)
-                    .await
-                    .context("Failed to generate signature")?;
-
-                let mut headers = reqwest::header::HeaderMap::new();
-                headers.insert(
-                    "x-address",
-                    reqwest::header::HeaderValue::from_str(&address)
-                        .context("Failed to create address header")?,
-                );
-                headers.insert(
-                    "x-signature",
-                    reqwest::header::HeaderValue::from_str(&signature)
-                        .context("Failed to create signature header")?,
-                );
-
-                debug!("Fetching nodes from: {}{}", discovery_url, discovery_route);
-                let response = reqwest::Client::new()
-                    .get(format!("{}{}", discovery_url, discovery_route))
-                    .headers(headers)
-                    .timeout(Duration::from_secs(10))
-                    .send()
-                    .await
-                    .context("Failed to fetch nodes")?;
-
-                let response_text = response
-                    .text()
-                    .await
-                    .context("Failed to get response text")?;
-
-                let parsed_response: ApiResponse<Vec<DiscoveryNode>> =
-                    serde_json::from_str(&response_text).context("Failed to parse response")?;
-
-                if !parsed_response.success {
-                    error!("Failed to fetch nodes: {:?}", parsed_response);
-                    return Ok::<Vec<DiscoveryNode>, anyhow::Error>(vec![]);
-=======
 
     let contracts = contract_builder.build_partial().unwrap();
 
@@ -508,33 +354,19 @@
                     error!("Error in node fetching loop: {:#}", e);
                     std::thread::sleep(std::time::Duration::from_secs(10));
                     continue;
->>>>>>> 6a3061f5
                 }
-
-<<<<<<< HEAD
-                Ok(parsed_response.data)
-            }
-            .await
-            {
-                Ok(n) => n,
-                Err(e) => {
-                    error!("Error in node fetching loop: {:#}", e);
-                    std::thread::sleep(std::time::Duration::from_secs(10));
-=======
+            };
+
             // Ensure nodes have enough stake
             let mut nodes_with_enough_stake = Vec::new();
             let stake_manager = match contracts.stake_manager.as_ref() {
                 Some(manager) => manager,
                 None => {
                     error!("Stake manager contract not initialized");
->>>>>>> 6a3061f5
                     continue;
                 }
             };
 
-<<<<<<< HEAD
-            if let Err(e) = hardware_validator.validate_nodes(nodes).await {
-=======
             let mut provider_stake_cache: std::collections::HashMap<String, (U256, U256)> =
                 std::collections::HashMap::new();
             for node in nodes {
@@ -589,7 +421,6 @@
                 .validate_nodes(nodes_with_enough_stake)
                 .await
             {
->>>>>>> 6a3061f5
                 error!("Error validating nodes: {:#}", e);
             }
         }
