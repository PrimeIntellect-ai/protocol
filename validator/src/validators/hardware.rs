use alloy::primitives::Address;
use anyhow::{Context, Error, Result};
use log::{error, info};
use rand::{rng, Rng};
use reqwest::header::{HeaderMap, HeaderValue};
use serde_json::{json, Value};
use shared::models::api::ApiResponse;
use shared::models::challenge::{calc_matrix, ChallengeRequest, ChallengeResponse, FixedF64};
use shared::models::gpu_challenge::*;
use shared::models::node::DiscoveryNode;
use shared::security::request_signer::sign_request;
use shared::web3::contracts::core::builder::Contracts;
use shared::web3::wallet::Wallet;
use std::env;
use std::sync::Arc;
use tokio::sync::Mutex;

const VALIDATION_TIMEOUT: u64 = 600;
const ERROR_TIME_BUFFER: u64 = 30;
const MATRIX_CHALLENGE_SIZE: u64 = 8192;
const MAX_CHALLENGE_ATTEMPTS: u64 = 3;
const H100_TIME_CUTOFF: u64 = 150;

#[derive(Debug, Clone, PartialEq)]
pub enum NodeChallengeStatus {
    Init,
    Running,
    Completed,
    Failed,
    Blacklisted,
}

#[derive(Debug, Clone)]
pub struct NodeChallengeState {
    pub session_id: Option<String>,
    pub timestamp: u64,
    pub commitment_time: u64,
    pub status: NodeChallengeStatus,
    pub attempts: u64,
}

fn get_time_as_secs() -> u64 {
    std::time::SystemTime::now()
        .duration_since(std::time::UNIX_EPOCH)
        .unwrap()
        .as_secs()
}

pub struct HardwareValidator<'a> {
    wallet: &'a Wallet,
    contracts: Arc<Contracts>,
    verifier_service_url: String,
    node_sessions: Arc<Mutex<std::collections::HashMap<String, NodeChallengeState>>>,
}

impl<'a> HardwareValidator<'a> {
    pub fn new(wallet: &'a Wallet, contracts: Arc<Contracts>) -> Self {
        let verifier_url = env::var("VERIFIER_SERVICE_URL")
            .unwrap_or_else(|_| "http://localhost:14141".to_string());

        Self {
            wallet,
            contracts,
            verifier_service_url: verifier_url,
            node_sessions: Arc::new(Mutex::new(std::collections::HashMap::new())),
        }
    }

    pub async fn validate_nodes(&self, nodes: Vec<DiscoveryNode>) -> Result<()> {
         let non_validated_nodes: Vec<DiscoveryNode> = nodes
             .into_iter()
             .filter(|node| !node.is_validated)
            .collect();

<<<<<<< HEAD
=======
        log::debug!("Non validated nodes: {:?}", non_validated_nodes);

>>>>>>> 0ec478a6
        for node in non_validated_nodes {
            let node_address = match node.id.trim_start_matches("0x").parse::<Address>() {
                Ok(addr) => addr,
                Err(e) => {
                    error!("Failed to parse node address {}: {}", node.id, e);
                    continue;
                }
            };

            let provider_address = match node
                .provider_address
                .trim_start_matches("0x")
                .parse::<Address>()
            {
                Ok(addr) => addr,
                Err(e) => {
                    error!(
                        "Failed to parse provider address {}: {}",
                        node.provider_address, e
                    );
                    continue;
                }
            };

            // First, validate with a simple matrix challenge
            let basic_challenge_result = self.basic_challenge_node(&node).await;
            if basic_challenge_result.is_err() {
                error!(
                    "Node {} failed basic challenge: {:?}",
                    node.id, basic_challenge_result
                );
                continue;
            }

            // skip if node is already being checked and hasn't timed out
            {
                let mut sessions = self.node_sessions.lock().await;
                if let Some(session) = sessions.get_mut(&node.id) {
                    let current_time = get_time_as_secs();
                    let session_age = current_time - session.timestamp;

                    match session.status {
                        NodeChallengeStatus::Init | NodeChallengeStatus::Running => {
                            info!("Node {} challenge is still pending", node.id);
                            if session_age < VALIDATION_TIMEOUT {
                                info!("Node {} challenge is still pending", node.id);
                                continue;
                            } else {
                                session.attempts += 1;
                                session.status = NodeChallengeStatus::Init;
                                session.timestamp = get_time_as_secs();
                                session.session_id = None;
                            }
                        }
                        NodeChallengeStatus::Failed => {
                            info!("Node {} challenge failed", node.id);
                            if session.attempts >= MAX_CHALLENGE_ATTEMPTS {
                                session.status = NodeChallengeStatus::Blacklisted;
                                info!("Node {} is blacklisted", node.id);
                            } else {
                                let failure_age = current_time - session.timestamp;
                                if failure_age > VALIDATION_TIMEOUT + ERROR_TIME_BUFFER {
                                    info!("Node {} challenge is still pending", node.id);
                                    session.status = NodeChallengeStatus::Init;
                                    session.timestamp = get_time_as_secs();
                                    session.session_id = None;
                                    session.attempts += 1;
                                }
                            }
                            continue;
                        }
                        NodeChallengeStatus::Completed => {
                            info!("Node {} challenge has completed", node.id);
                            return Ok(());
                        }
                        NodeChallengeStatus::Blacklisted => {
                            info!("Node {} is blacklisted", node.id);
                            continue;
                        }
                    }
                }
            }

            // Then perform the GPU challenge
            let gpu_challenge_result = self.gpu_challenge_node(&node).await;
            if gpu_challenge_result.is_err() {
                error!(
                    "Node {} failed GPU challenge: {:?}",
                    node.id, gpu_challenge_result
                );
                let mut sessions = self.node_sessions.lock().await;
                if let Some(session) = sessions.get_mut(&node.id) {
                    session.status = NodeChallengeStatus::Failed;
                    session.timestamp = get_time_as_secs();
                }
                continue;
            } else {
                let mut sessions = self.node_sessions.lock().await;
                let session = sessions.get_mut(&node.id).unwrap();
                if session.commitment_time != 0 && session.commitment_time < H100_TIME_CUTOFF {
                    info!(
                        "Node {} is validated as having H100 level performance",
                        node.id
                    );
                    session.status = NodeChallengeStatus::Completed;
                } else {
                    info!("Node {} did not meet performance requirements", node.id);
                    session.status = NodeChallengeStatus::Failed;
                    session.timestamp = get_time_as_secs();
                    continue;
                }
            }

            // If both challenges pass, validate the node on-chain
            if let Err(e) = self
                .contracts
                .prime_network
                .validate_node(provider_address, node_address)
                .await
            {
                error!("Failed to validate node {}: {}", node.id, e);
            } else {
                info!("Successfully validated node: {}", node.id);
            }
        }

        Ok(())
    }

    async fn basic_challenge_node(&self, node: &DiscoveryNode) -> Result<(), Error> {
        let node_url = format!("http://{}:{}", node.node.ip_address, node.node.port);
        let challenge_route = "/challenge/submit";
        let mut headers = reqwest::header::HeaderMap::new();

        // Create random challenge matrix
        let challenge_matrix = self.random_challenge(3, 3, 3, 3);
        let challenge_expected = calc_matrix(&challenge_matrix);

        let post_url = format!("{}{}", node_url, challenge_route);

        let address = self.wallet.wallet.default_signer().address().to_string();
        let challenge_matrix_value = serde_json::to_value(&challenge_matrix)?;
        let signature = sign_request(challenge_route, self.wallet, Some(&challenge_matrix_value))
            .await
            .map_err(|e| anyhow::anyhow!("{}", e))?;

        headers.insert(
            "x-address",
            reqwest::header::HeaderValue::from_str(&address)
                .context("Failed to create address header")?,
        );
        headers.insert(
            "x-signature",
            reqwest::header::HeaderValue::from_str(&signature)
                .context("Failed to create signature header")?,
        );

        let response = reqwest::Client::new()
            .post(post_url)
            .headers(headers)
            .json(&challenge_matrix_value)
            .send()
            .await?;

        let response_text = response.text().await?;
        let parsed_response: ApiResponse<ChallengeResponse> = serde_json::from_str(&response_text)?;

        if !parsed_response.success {
            Err(anyhow::anyhow!("Error fetching challenge from node"))
        } else if challenge_expected.result == parsed_response.data.result {
            info!("Basic challenge successful");
            Ok(())
        } else {
            error!("Basic challenge failed");
            Err(anyhow::anyhow!("Node failed basic challenge"))
        }
    }

    async fn verifier_send<T: serde::de::DeserializeOwned>(
        &self,
        endpoint: &str,
        payload: Option<Value>,
    ) -> Result<T> {
        info!("Sending request to verifier service: {}", endpoint);
        let client = reqwest::Client::new();

        let mut request = client.post(format!("{}{}", self.verifier_service_url, endpoint));

        // Add signature and address headers
        let address = self.wallet.wallet.default_signer().address().to_string();
        let signature = sign_request(endpoint, self.wallet, payload.as_ref())
            .await
            .map_err(|e| anyhow::anyhow!("{}", e))?;

        let mut headers = HeaderMap::new();
        headers.insert("x-address", HeaderValue::from_str(&address)?);
        headers.insert("x-signature", HeaderValue::from_str(&signature)?);
        request = request.headers(headers);

        if let Some(payload) = payload {
            request = request.json(&payload);
        }

        let response = request.send().await?;

        if !response.status().is_success() {
            let error_text = response.text().await?;
            error!("Endpoint failure: {}, {}", endpoint, error_text);
            return Err(anyhow::anyhow!("Verifier request failed: {}", error_text));
        }

        response
            .json::<T>()
            .await
            .context("Failed to deserialize verifier response")
    }

    async fn worker_send<
        T: serde::de::DeserializeOwned + serde::Serialize + std::fmt::Debug,
        P: serde::Serialize,
    >(
        &self,
        node: &DiscoveryNode,
        endpoint: &str,
        payload_struct: Option<P>,
    ) -> Result<T> {
        info!("Sending request to worker node: {}", endpoint);
        let client = reqwest::Client::new();
        let node_url = format!("http://{}:{}", node.node.ip_address, node.node.port);

        let mut request = client.post(format!("{}{}", node_url, endpoint));

        let payload = payload_struct
            .map(|p| serde_json::to_value(p))
            .transpose()?;

        // Add signature and address headers
        let address = self.wallet.wallet.default_signer().address().to_string();
        let signature = sign_request(endpoint, self.wallet, payload.as_ref())
            .await
            .map_err(|e| anyhow::anyhow!("{}", e))?;

        let mut headers = HeaderMap::new();
        headers.insert("x-address", HeaderValue::from_str(&address)?);
        headers.insert("x-signature", HeaderValue::from_str(&signature)?);
        request = request.headers(headers);

        if let Some(payload) = payload {
            request = request.json(&payload);
        }

        let response = request.send().await?;

        if !response.status().is_success() {
            let error_text = response.text().await?;
            error!("Endpoint failure: {}, {}", endpoint, error_text);
            return Err(anyhow::anyhow!("Worker request failed: {}", error_text));
        }

        // Clone the response so we can read the body twice
        let response_text = response.text().await?;
        let parsed_response: ApiResponse<T> = serde_json::from_str(&response_text)?;

        // process this json into T struct
        Ok(parsed_response.data)
    }

    async fn worker_get(&self, node: &DiscoveryNode, endpoint: &str) -> Result<String, Error> {
        info!("Sending request to worker node: {}", endpoint);
        let client = reqwest::Client::new();
        let node_url = format!("http://{}:{}", node.node.ip_address, node.node.port);

        let mut request = client.get(format!("{}{}", node_url, endpoint));

        // Add signature and address headers
        let address = self.wallet.wallet.default_signer().address().to_string();
        let signature = sign_request(endpoint, self.wallet, None)
            .await
            .map_err(|e| anyhow::anyhow!("{}", e))?;

        let mut headers = HeaderMap::new();
        headers.insert("x-address", HeaderValue::from_str(&address)?);
        headers.insert("x-signature", HeaderValue::from_str(&signature)?);
        request = request.headers(headers);

        let response = request.send().await?;

        if !response.status().is_success() {
            let error_text = response.text().await?;
            error!("Endpoint failure: {}, {}", endpoint, error_text);
            Err(anyhow::anyhow!("Worker request failed: {}", error_text))
        } else {
            let response_text = response.text().await?;
            Ok(response_text)
        }
    }

    async fn gpu_challenge_node(&self, node: &DiscoveryNode) -> Result<(), Error> {
        // check if node is already running a challenge session
        {
            // Create a separate scope for the lock
            let mut sessions = self.node_sessions.lock().await;

            if let Some(session) = sessions.get(&node.id) {
                // if we get here, it should be in the init stage
                if session.status != NodeChallengeStatus::Init {
                    info!("Node {} already has a challenge session running", node.id);
                    return Err(anyhow::anyhow!(
                        "Node already has a challenge session running"
                    ));
                }
            } else {
                info!("No session found for node, creating: {}", node.id);
                sessions.insert(
                    node.id.clone(),
                    NodeChallengeState {
                        session_id: None,
                        timestamp: get_time_as_secs(),
                        status: NodeChallengeStatus::Init,
                        attempts: 0,
                        commitment_time: 0,
                    },
                );
            }
        }

        // STEP 1: Initialize a new challenge with the verifier service
        let init_request = GpuChallengeInitRequest {
            n: MATRIX_CHALLENGE_SIZE, // Default matrix size
        };

        let init_data: GpuChallengeResponse = self
            .verifier_send("/init", Some(json!(init_request)))
            .await
            .context("Failed to initialize GPU challenge")?;

        info!("Initialized verifier session: {}", init_data.session_id);

        {
            let mut sessions = self.node_sessions.lock().await;
            let session = sessions.get_mut(&node.id).unwrap();
            session.session_id = Some(init_data.session_id.clone());
            session.status = NodeChallengeStatus::Running;
            session.timestamp = get_time_as_secs();

            info!(
                "Starting challenge state: {}, {}",
                session.session_id.as_ref().unwrap(),
                session.timestamp
            );
        }

        // STEP 2: Start GPU challenge on worker node
        let start_route = "/gpu-challenge/init-container";

        let start_payload = GpuChallengeWorkerStart {
            session_id: init_data.session_id.clone(),
        };

        let response: GpuChallengeStatus = match self
            .worker_send(node, start_route, Some(start_payload))
            .await
        {
            Ok(status) => status,
            Err(e) => {
                error!("Failed to start GPU challenge on worker node: {}", e);
                return Err(anyhow::anyhow!("Failed to start GPU challenge: {}", e));
            }
        };

        if response.status != "initializing" {
            return Err(anyhow::anyhow!(
                "Failed to start GPU challenge on worker node"
            ));
        }

        // STEP 3: Check status until worker is ready
        let status_route = "/gpu-challenge/status";

        let mut max_attempts = 100;

        loop {
            match self.worker_get(node, status_route).await {
                Ok(response_text) => {
                    let status_response: ApiResponse<GpuChallengeStatus> =
                        serde_json::from_str(&response_text)?;
                    info!("Worker response: {:?}", status_response);
                    if status_response.data.status == "ready" {
                        info!("Worker node is ready for GPU challenge");
                        break;
                    }
                }
                Err(e) => {
                    error!("Failed to get worker status: {}", e);
                    return Err(anyhow::anyhow!("Failed to get worker status: {}", e));
                }
            }

            max_attempts -= 1;
            if max_attempts == 0 {
                return Err(anyhow::anyhow!(
                    "Worker node GPU container did not become ready in time"
                ));
            }

            tokio::time::sleep(std::time::Duration::from_secs(5)).await;
        }

        // reset timestamp to calculate time taken to compute commitment
        {
            let mut sessions = self.node_sessions.lock().await;
            let session = sessions.get_mut(&node.id).unwrap();
            session.timestamp = get_time_as_secs();
        }

        // STEP 4: Send initial challenge parameters to worker, get commitment
        let compute_commitment_route = "/gpu-challenge/compute-commitment";

        let compute_commitment_payload = GpuChallengeWorkerComputeCommitment {
            session_id: init_data.session_id.clone(),
            master_seed: init_data.master_seed,
            n: init_data.n,
        };

        let commitment_response: GpuCommitmentResponse = self
            .worker_send(
                node,
                compute_commitment_route,
                Some(compute_commitment_payload),
            )
            .await?;

        {
            let mut sessions = self.node_sessions.lock().await;
            let session = sessions.get_mut(&node.id).unwrap();
            // the following value is the time it took the node to compute the A*B matmul
            session.commitment_time = get_time_as_secs() - session.timestamp;
        }

        // STEP 5: Send commitment to verifier
        let commitment_request = GpuCommitmentRequest {
            session_id: init_data.session_id.clone(),
            commitment_root: commitment_response.commitment_root,
        };

        let commitment_result: GpuChallengeVectorResponse = self
            .verifier_send("/commitment", Some(json!(commitment_request)))
            .await
            .context("Failed to submit commitment to verifier")?;

        // STEP 6: Compute C*r on worker
        let compute_cr_route = "/gpu-challenge/compute-cr";

        let compute_cr_payload = GpuChallengeWorkerComputeCR {
            session_id: init_data.session_id.clone(),
            r: commitment_result.challenge_vector,
        };

        let cr_response: GpuComputeCRResponse = self
            .worker_send(node, compute_cr_route, Some(compute_cr_payload))
            .await?;

        // STEP 6: Send Cr to verifier
        let cr_request = GpuRowChallengeRequest {
            session_id: init_data.session_id.clone(),
            Cr: cr_response.Cr,
        };

        let cr_result: GpuRowChallengeResponse = self
            .verifier_send("/row_challenge", Some(json!(cr_request)))
            .await
            .context("Failed to submit Cr to verifier")?;

        if !cr_result.freivalds_ok {
            return Err(anyhow::anyhow!("GPU challenge failed"));
        }

        // STEP 7: Get row proofs from worker
        let row_proofs_route = "/gpu-challenge/compute-row-proofs";

        let row_proofs_payload = GpuChallengeWorkerComputeRowProofs {
            session_id: init_data.session_id.clone(),
            row_idxs: cr_result.spot_rows,
        };

        let row_proofs_response: GpuChallengeWorkerComputeRowProofsResponse = self
            .worker_send(node, row_proofs_route, Some(row_proofs_payload))
            .await?;

        // STEP 8: Send row proofs to verifier
        let row_proofs_request = GpuMultiRowCheckRequest {
            session_id: init_data.session_id.clone(),
            rows: row_proofs_response.rows,
        };

        let row_proofs_result: GpuMultiRowCheckResponse = self
            .verifier_send("/multi_row_check", Some(json!(row_proofs_request)))
            .await
            .context("Failed to submit row proofs to verifier")?;

        // STEP 9: Check verifier response
        if row_proofs_result.all_passed {
            info!("GPU challenge successful");
            Ok(())
        } else {
            info!("GPU challenge: not all rows passed");
            // pass anyway if >= 50% of rows passed
            let total_rows = row_proofs_result.results.len();
            let total_passed = row_proofs_result.results.iter().filter(|r| r.pass).count();
            if total_passed as f64 / total_rows as f64 >= 0.5 {
                info!(
                    "GPU challenge passed with {} out of {} rows",
                    total_passed, total_rows
                );
                Ok(())
            } else {
                error!("GPU challenge failed");
                Err(anyhow::anyhow!("GPU challenge failed"))
            }
        }
    }

    fn random_challenge(
        &self,
        rows_a: usize,
        cols_a: usize,
        rows_b: usize,
        cols_b: usize,
    ) -> ChallengeRequest {
        let mut rng = rng();

        let data_a_vec: Vec<f64> = (0..(rows_a * cols_a))
            .map(|_| rng.random_range(0.0..1.0))
            .collect();

        let data_b_vec: Vec<f64> = (0..(rows_b * cols_b))
            .map(|_| rng.random_range(0.0..1.0))
            .collect();

        // convert to FixedF64
        let data_a: Vec<FixedF64> = data_a_vec.iter().map(|x| FixedF64(*x)).collect();
        let data_b: Vec<FixedF64> = data_b_vec.iter().map(|x| FixedF64(*x)).collect();

        ChallengeRequest {
            rows_a,
            cols_a,
            data_a,
            rows_b,
            cols_b,
            data_b,
        }
    }
}<|MERGE_RESOLUTION|>--- conflicted
+++ resolved
@@ -72,11 +72,7 @@
              .filter(|node| !node.is_validated)
             .collect();
 
-<<<<<<< HEAD
-=======
         log::debug!("Non validated nodes: {:?}", non_validated_nodes);
-
->>>>>>> 0ec478a6
         for node in non_validated_nodes {
             let node_address = match node.id.trim_start_matches("0x").parse::<Address>() {
                 Ok(addr) => addr,
