use crate::store::redis::RedisStore;
use crate::validators::Validator;
use alloy::primitives::U256;
use anyhow::{Context, Error};
use hex;
use log::{debug, warn};
use log::{error, info};
use redis::Commands;
use serde::{Deserialize, Serialize};
use shared::utils::google_cloud::resolve_mapping_for_sha;
use shared::web3::contracts::implementations::prime_network_contract::PrimeNetworkContract;
use shared::web3::contracts::implementations::work_validators::synthetic_data_validator::{
    SyntheticDataWorkValidator, WorkInfo,
};
use std::fmt;
use std::sync::Arc;
use tokio_util::sync::CancellationToken;

#[derive(Debug, Serialize, Deserialize, PartialEq)]
enum ValidationResult {
    Accept,
    Reject,
    Crashed,
    Pending,
    Unknown,
    Invalidated,
}

#[derive(Debug)]
pub enum ProcessWorkKeyError {
    /// Error when resolving the original file name for the work key.
    FileNameResolutionError(String),
    /// Error when triggering remote toploc validation.
    ValidationTriggerError(String),
    /// Error when polling for remote toploc validation.
    ValidationPollingError(String),
    /// Error when invalidating work.
    InvalidatingWorkError(String),
    /// Error when processing work key.
    MaxAttemptsReached(String),
    /// Generic error to encapsulate unexpected errors.
    GenericError(anyhow::Error),
}

impl From<anyhow::Error> for ProcessWorkKeyError {
    fn from(err: anyhow::Error) -> Self {
        ProcessWorkKeyError::GenericError(err)
    }
}

impl fmt::Display for ProcessWorkKeyError {
    fn fmt(&self, f: &mut fmt::Formatter<'_>) -> fmt::Result {
        match self {
            ProcessWorkKeyError::FileNameResolutionError(msg) => {
                write!(f, "File name resolution error: {}", msg)
            }
            ProcessWorkKeyError::ValidationTriggerError(msg) => {
                write!(f, "Validation trigger error: {}", msg)
            }
            ProcessWorkKeyError::ValidationPollingError(msg) => {
                write!(f, "Validation polling error: {}", msg)
            }
            ProcessWorkKeyError::InvalidatingWorkError(msg) => {
                write!(f, "Invalidating work error: {}", msg)
            }
            ProcessWorkKeyError::MaxAttemptsReached(msg) => {
                write!(f, "Max attempts reached: {}", msg)
            }
            ProcessWorkKeyError::GenericError(err) => {
                write!(f, "Generic error: {}", err)
            }
        }
    }
}

#[derive(Clone)]
pub struct ToplocConfig {
    pub server_url: String,
    pub auth_token: Option<String>,
    pub grace_interval: u64,
    pub work_validation_interval: u64,
    pub unknown_status_expiry_seconds: u64,
}

#[derive(Clone)]
pub struct SyntheticDataValidator {
    pool_id: U256,
    validator: SyntheticDataWorkValidator,
    prime_network: PrimeNetworkContract,
    toploc_config: ToplocConfig,
    penalty: U256,
    s3_credentials: Option<String>,
    bucket_name: Option<String>,
    redis_store: RedisStore,
    cancellation_token: CancellationToken,
    http_client: reqwest::Client,
}

impl Validator for SyntheticDataValidator {
    type Error = anyhow::Error;

    fn name(&self) -> &str {
        "Synthetic Data Validator"
    }
}

impl SyntheticDataValidator {
    #[allow(clippy::too_many_arguments)]
    pub fn new(
        pool_id_str: String,
        validator: SyntheticDataWorkValidator,
        prime_network: PrimeNetworkContract,
        toploc_config: ToplocConfig,
        penalty: U256,
        s3_credentials: Option<String>,
        bucket_name: Option<String>,
        redis_store: RedisStore,
        cancellation_token: CancellationToken,
    ) -> Self {
        let pool_id = pool_id_str.parse::<U256>().expect("Invalid pool ID");

        if s3_credentials.is_none() && bucket_name.is_none() {
            error!("S3 credentials and bucket name are not provided");
            std::process::exit(1);
        }

        let http_client = reqwest::Client::builder()
            .default_headers({
                let mut headers = reqwest::header::HeaderMap::new();
                if let Some(token) = &toploc_config.auth_token {
                    headers.insert(
                        reqwest::header::AUTHORIZATION,
                        reqwest::header::HeaderValue::from_str(&format!("Bearer {}", token))
                            .expect("Invalid token"),
                    );
                }
                headers
            })
            .build()
            .expect("Failed to build HTTP client");

        Self {
            pool_id,
            validator,
            prime_network,
            toploc_config,
            penalty,
            s3_credentials,
            bucket_name,
            redis_store,
            http_client,
            cancellation_token,
        }
    }

    pub async fn invalidate_work(&self, work_key: &str) -> Result<(), Error> {
        let data = hex::decode(work_key)
            .map_err(|e| Error::msg(format!("Failed to decode hex work key: {}", e)))?;
        info!("Invalidating work: {}", work_key);
        match self
            .prime_network
            .invalidate_work(self.pool_id, self.penalty, data)
            .await
        {
            Ok(_) => Ok(()),
            Err(e) => {
                error!("Failed to invalidate work {}: {}", work_key, e);
                Err(Error::msg(format!("Failed to invalidate work: {}", e)))
            }
        }
    }

    async fn get_file_name_for_work_key(
        &self,
        work_key: &str,
    ) -> Result<String, ProcessWorkKeyError> {
        let redis_key = format!("file_name:{}", work_key);
        let mut con = self
            .redis_store
            .client
            .get_connection()
            .map_err(|e| ProcessWorkKeyError::GenericError(e.into()))?;

        // Try to get the file name from Redis cache
        let file_name: Option<String> = con
            .get(&redis_key)
            .map_err(|e| ProcessWorkKeyError::GenericError(e.into()))?;
        if let Some(cached_file_name) = file_name {
            return Ok(cached_file_name);
        }

        // Resolve the file name if not found in cache
        let original_file_name = resolve_mapping_for_sha(
            self.bucket_name.clone().unwrap().as_str(),
            &self.s3_credentials.clone().unwrap(),
            work_key,
        )
        .await
        .map_err(|e| ProcessWorkKeyError::FileNameResolutionError(e.to_string()))?;

        if original_file_name.is_empty() {
            error!(
                "Failed to resolve original file name for work key: {}",
                work_key
            );
            return Err(ProcessWorkKeyError::FileNameResolutionError(format!(
                "Failed to resolve original file name for work key: {}",
                work_key
            )));
        }

        let cleaned_file_name = original_file_name
            .strip_prefix('/')
            .unwrap_or(&original_file_name);

        // Cache the resolved and cleaned file name in Redis
        let _: () = con.set(&redis_key, cleaned_file_name).unwrap();

        Ok(cleaned_file_name.to_string())
    }

    async fn trigger_remote_toploc_validation(
        &self,
        work_key: &str,
    ) -> Result<(), ProcessWorkKeyError> {
        let file_name = self.get_file_name_for_work_key(work_key).await?;
        let validate_url = format!("{}/validate/{}", self.toploc_config.server_url, file_name);
        info!(
            "Triggering remote toploc validation for {} {}",
            file_name, validate_url
        );

        let body = serde_json::json!({
            "file_sha": work_key
        });

        let start_time = std::time::Instant::now();
        match self
            .http_client
            .post(&validate_url)
            .json(&body)
            .send()
            .await
        {
            Ok(_) => {
                let trigger_duration = start_time.elapsed();
                info!(
                    "Remote toploc validation triggered for {} in {:?}",
                    file_name, trigger_duration
                );

                let redis_start = std::time::Instant::now();
                self.update_work_validation_status(work_key, &ValidationResult::Unknown)
                    .await?;
                let redis_duration = redis_start.elapsed();
                info!(
                    "Redis status updated for {} in {:?}",
                    work_key, redis_duration
                );

                Ok(())
            }
            Err(e) => {
                error!(
                    "Failed to trigger remote toploc validation for {}: {}",
                    file_name, e
                );
                Err(ProcessWorkKeyError::ValidationTriggerError(e.to_string()))
            }
        }
    }

    async fn poll_remote_toploc_validation(
        &self,
        file_name: &str,
    ) -> Result<ValidationResult, Error> {
        let url = format!("{}/status/{}", self.toploc_config.server_url, file_name);

        match self.http_client.get(&url).send().await {
            Ok(response) => {
                if response.status() != reqwest::StatusCode::OK {
                    error!(
                        "Unexpected status code {} for {}",
                        response.status(),
                        file_name
                    );
                    return Err(Error::msg(format!(
                        "Unexpected status code: {}",
                        response.status()
                    )));
                }
                let status_json: serde_json::Value = response.json().await.map_err(|e| {
                    error!("Failed to parse JSON response for {}: {}", file_name, e);
                    Error::msg(format!("Failed to parse JSON response: {}", e))
                })?;

                if status_json.get("status").is_none() {
                    error!("No status found for {}", file_name);
                    Err(Error::msg("No status found"))
                } else {
                    match status_json.get("status").and_then(|s| s.as_str()) {
                        Some(status) => {
                            debug!("Validation status for {}: {}", file_name, status);

                            let validation_result = match status {
                                "accept" => ValidationResult::Accept,
                                "reject" => ValidationResult::Reject,
                                "crashed" => ValidationResult::Crashed,
                                "pending" => ValidationResult::Pending,
                                _ => ValidationResult::Unknown,
                            };
                            Ok(validation_result)
                        }
                        None => {
                            error!("No status found for {}", file_name);
                            Err(Error::msg("No status found"))
                        }
                    }
                }
            }
            Err(e) => {
                error!(
                    "Failed to poll remote toploc validation for {}: {}",
                    file_name, e
                );
                Err(Error::msg(format!(
                    "Failed to poll remote toploc validation: {}",
                    e
                )))
            }
        }
    }

    fn get_key_for_work_key(&self, work_key: &str) -> String {
        format!("work_validation_status:{}", work_key)
    }

    async fn update_work_validation_status(
        &self,
        work_key: &str,
        status: &ValidationResult,
    ) -> Result<(), Error> {
        let expiry = match status {
            // Must switch to pending within 60 seconds otherwise we resubmit it
            ValidationResult::Unknown => self.toploc_config.unknown_status_expiry_seconds,
            _ => 0,
        };
        let mut con = self.redis_store.client.get_connection()?;
        let key = self.get_key_for_work_key(work_key);
        let status = serde_json::to_string(&status)?;
        if expiry > 0 {
            let _: () = con
                .set_options(
                    &key,
                    status,
                    redis::SetOptions::default().with_expiration(redis::SetExpiry::EX(expiry)),
                )
                .map_err(|e| Error::msg(format!("Failed to set work validation status: {}", e)))?;
        } else {
            let _: () = con
                .set(&key, status)
                .map_err(|e| Error::msg(format!("Failed to set work validation status: {}", e)))?;
        }
        Ok(())
    }

    async fn get_work_validation_status_from_redis(
        &self,
        work_key: &str,
    ) -> Result<Option<ValidationResult>, Error> {
        let mut con = self.redis_store.client.get_connection()?;
        let key = self.get_key_for_work_key(work_key);
        let status: Option<String> = con
            .get(key)
            .map_err(|e| Error::msg(format!("Failed to get work validation status: {}", e)))?;
        status
            .map(|status| {
                serde_json::from_str(&status).map_err(|e| {
                    Error::msg(format!("Failed to parse work validation status: {}", e))
                })
            })
            .transpose()
    }

<<<<<<< HEAD
    async fn process_workkey_status(&self, work_key: &str) -> Result<(), ProcessWorkKeyError> {
=======
    async fn update_work_info_in_redis(
        &self,
        work_key: &str,
        work_info: &WorkInfo,
    ) -> Result<(), Error> {
        let mut con = self.redis_store.client.get_connection()?;
        let key = format!("work_info:{}", work_key);
        let work_info = serde_json::to_string(&work_info)?;
        let _: () = con
            .set(&key, work_info)
            .map_err(|e| Error::msg(format!("Failed to set work info: {}", e)))?;
        Ok(())
    }

    async fn get_work_info_from_redis(&self, work_key: &str) -> Result<Option<WorkInfo>, Error> {
        let mut con = self.redis_store.client.get_connection()?;
        let key = format!("work_info:{}", work_key);
        let work_info: Option<String> = con
            .get(&key)
            .map_err(|e| Error::msg(format!("Failed to get work info: {}", e)))?;
        work_info
            .map(|work_info| {
                serde_json::from_str(&work_info)
                    .map_err(|e| Error::msg(format!("Failed to parse work info: {}", e)))
            })
            .transpose()
    }

    async fn process_workkey_status(&mut self, work_key: &str) -> Result<(), ProcessWorkKeyError> {
>>>>>>> c726bee4
        let cleaned_file_name = self.get_file_name_for_work_key(work_key).await?;

        let result = self.poll_remote_toploc_validation(&cleaned_file_name).await;
        let validation_result = result?;
        info!(
            "Validation result for {}: {:?}",
            work_key, validation_result
        );

        match validation_result {
            ValidationResult::Accept => {
                info!("Validation accepted for {}", cleaned_file_name);
            }
            ValidationResult::Reject => {
                if let Err(e) = self.invalidate_work(work_key).await {
                    error!("Failed to invalidate work {}: {}", work_key, e);
                    return Err(ProcessWorkKeyError::InvalidatingWorkError(e.to_string()));
                }
            }
            _ => (),
        }

        if let Err(e) = self
            .update_work_validation_status(work_key, &validation_result)
            .await
        {
            error!(
                "Failed to update work validation status for {}: {}",
                work_key, e
            );
            return Err(ProcessWorkKeyError::ValidationPollingError(e.to_string()));
        }

        Ok(())
    }

    pub async fn validate_work(self) -> Result<(), Error> {
        debug!("Validating work for pool ID: {:?}", self.pool_id);

        // Get all work keys for the pool from the last 24 hours
        let max_age_in_seconds = 60 * self.toploc_config.work_validation_interval;
        let current_timestamp = U256::from(chrono::Utc::now().timestamp());
        let max_age_ago = current_timestamp - U256::from(max_age_in_seconds);

        let work_keys = self
            .validator
            .get_work_since(self.pool_id, max_age_ago)
            .await
            .context("Failed to get work keys from the last 24 hours")?;

        if !work_keys.is_empty() {
            info!(
                "Found {} work keys to validate in the last {} seconds creation time",
                work_keys.len(),
                max_age_in_seconds
            );
        }

        let self_arc = Arc::new(self);
        let cancellation_token = self_arc.cancellation_token.clone();
        let validator_clone_trigger = self_arc.clone();
        let validator_clone_status = self_arc.clone();

        let mut trigger_tasks: Vec<String> = Vec::new();
        let mut status_tasks: Vec<String> = Vec::new();

        for work_key in &work_keys {
<<<<<<< HEAD
            let cache_status = validator_clone_status
                .get_work_validation_status_from_redis(work_key)
                .await?;
=======
            // Get work info from cache or fetch from validator
            let work_info = match self.get_work_info_from_redis(work_key).await? {
                Some(cached_info) => cached_info,
                None => {
                    match self.validator.get_work_info(self.pool_id, work_key).await {
                        Ok(info) => {
                            // Update cache with fetched work info
                            if let Err(e) = self.update_work_info_in_redis(work_key, &info).await {
                                error!("Failed to cache work info for {}: {}", work_key, e);
                            }
                            info
                        }
                        Err(e) => {
                            error!("Failed to get work info for {}: {}", work_key, e);
                            continue;
                        }
                    }
                }
            };
            debug!("Key {} has {} work units", work_key, work_info.work_units);

            // Invalidate work if work units exceed threshold
            if work_info.work_units > U256::from(1) {
                if let Err(e) = self.invalidate_work(work_key).await {
                    error!("Failed to invalidate work {}: {}", work_key, e);
                    continue;
                }
                self.update_work_validation_status(work_key, &ValidationResult::Invalidated)
                    .await?;
                continue;
            }

            let cache_status = self.get_work_validation_status_from_redis(work_key).await?;
>>>>>>> c726bee4
            debug!("Cache status for {}: {:?}", work_key, cache_status);
            match cache_status {
                Some(status) => match status {
                    ValidationResult::Accept
                    | ValidationResult::Reject
                    | ValidationResult::Crashed => {
                        debug!(
                            "Work key {} already processed with status: {:?}",
                            work_key, status
                        );
                        continue;
                    }
                    _ => {
                        status_tasks.push(work_key.clone());
                    }
                },
                None => {
                    trigger_tasks.push(work_key.clone());
                }
            }
        }

        let trigger_handle = tokio::spawn(async move {
            for work_key in trigger_tasks {
                if let Err(e) = validator_clone_trigger
                    .trigger_remote_toploc_validation(&work_key)
                    .await
                {
                    error!("Failed to trigger work key {}: {}", work_key, e);
                }
                info!(
                    "waiting before next task: {}",
                    validator_clone_trigger.toploc_config.grace_interval
                );
                tokio::time::sleep(tokio::time::Duration::from_secs(
                    validator_clone_trigger.toploc_config.grace_interval,
                ))
                .await;
            }
        });

        let status_handle = tokio::spawn(async move {
            for work_key in status_tasks {
                if let Err(e) = validator_clone_status
                    .process_workkey_status(&work_key)
                    .await
                {
                    error!("Failed to process work key {}: {}", work_key, e);
                }
            }
        });

        tokio::select! {
            _ = trigger_handle => (),
            _ = status_handle => (),
            _ = cancellation_token.cancelled() => {
                warn!("Validation cancelled");
            }
        }

        Ok(())
    }
}

#[cfg(test)]
mod tests {
    use super::*;
    use alloy::primitives::Address;
    use anyhow::Ok;
    use shared::web3::contracts::core::builder::ContractBuilder;
    use shared::web3::wallet::Wallet;
    use url::Url;

    fn test_store() -> RedisStore {
        let store = RedisStore::new_test();
        let mut con = store
            .client
            .get_connection()
            .expect("Should connect to test Redis instance");

        redis::cmd("PING")
            .query::<String>(&mut con)
            .expect("Redis should be responsive");
        redis::cmd("FLUSHALL")
            .query::<String>(&mut con)
            .expect("Redis should be flushed");
        store
    }

    #[tokio::test]
    async fn test_status_update() -> Result<(), Error> {
        let store = test_store();
        let demo_wallet = Wallet::new(
            "0xdbda1821b80551c9d65939329250298aa3472ba22feea921c0cf5d620ea67b97",
            Url::parse("http://localhost:8545").unwrap(),
        )
        .map_err(|e| Error::msg(format!("Failed to create demo wallet: {}", e)))?;
        let contracts = ContractBuilder::new(&demo_wallet)
            .with_compute_registry()
            .with_ai_token()
            .with_prime_network()
            .with_compute_pool()
            .with_domain_registry()
            .with_stake_manager()
            .with_synthetic_data_validator(Some(Address::ZERO))
            .build()
            .map_err(|e| Error::msg(format!("Failed to build contracts: {}", e)))?;

        let validator = SyntheticDataValidator::new(
            "0".to_string(),
            contracts.synthetic_data_validator.clone().unwrap(),
            contracts.prime_network.clone(),
            ToplocConfig {
                server_url: "http://localhost:8080".to_string(),
                auth_token: None,
                grace_interval: 15,
                work_validation_interval: 10,
                unknown_status_expiry_seconds: 120,
            },
            U256::from(1000),
            None,
            None,
            store,
            CancellationToken::new(),
        );
        validator
            .update_work_validation_status(
                "0x0000000000000000000000000000000000000000",
                &ValidationResult::Accept,
            )
            .await
            .map_err(|e| {
                error!("Failed to update work validation status: {}", e);
                Error::msg(format!("Failed to update work validation status: {}", e))
            })?;

        tokio::time::sleep(tokio::time::Duration::from_secs(1)).await;
        let status = validator
            .get_work_validation_status_from_redis("0x0000000000000000000000000000000000000000")
            .await
            .map_err(|e| {
                error!("Failed to get work validation status: {}", e);
                Error::msg(format!("Failed to get work validation status: {}", e))
            })?;
        assert_eq!(status, Some(ValidationResult::Accept));
        Ok(())
    }
}<|MERGE_RESOLUTION|>--- conflicted
+++ resolved
@@ -382,9 +382,6 @@
             .transpose()
     }
 
-<<<<<<< HEAD
-    async fn process_workkey_status(&self, work_key: &str) -> Result<(), ProcessWorkKeyError> {
-=======
     async fn update_work_info_in_redis(
         &self,
         work_key: &str,
@@ -413,8 +410,7 @@
             .transpose()
     }
 
-    async fn process_workkey_status(&mut self, work_key: &str) -> Result<(), ProcessWorkKeyError> {
->>>>>>> c726bee4
+    async fn process_workkey_status(&self, work_key: &str) -> Result<(), ProcessWorkKeyError> {
         let cleaned_file_name = self.get_file_name_for_work_key(work_key).await?;
 
         let result = self.poll_remote_toploc_validation(&cleaned_file_name).await;
@@ -482,19 +478,20 @@
         let mut status_tasks: Vec<String> = Vec::new();
 
         for work_key in &work_keys {
-<<<<<<< HEAD
-            let cache_status = validator_clone_status
-                .get_work_validation_status_from_redis(work_key)
-                .await?;
-=======
             // Get work info from cache or fetch from validator
-            let work_info = match self.get_work_info_from_redis(work_key).await? {
+            let work_info = match self_arc.get_work_info_from_redis(work_key).await? {
                 Some(cached_info) => cached_info,
                 None => {
-                    match self.validator.get_work_info(self.pool_id, work_key).await {
+                    match self_arc
+                        .validator
+                        .get_work_info(self_arc.pool_id, work_key)
+                        .await
+                    {
                         Ok(info) => {
                             // Update cache with fetched work info
-                            if let Err(e) = self.update_work_info_in_redis(work_key, &info).await {
+                            if let Err(e) =
+                                self_arc.update_work_info_in_redis(work_key, &info).await
+                            {
                                 error!("Failed to cache work info for {}: {}", work_key, e);
                             }
                             info
@@ -510,17 +507,19 @@
 
             // Invalidate work if work units exceed threshold
             if work_info.work_units > U256::from(1) {
-                if let Err(e) = self.invalidate_work(work_key).await {
+                if let Err(e) = self_arc.invalidate_work(work_key).await {
                     error!("Failed to invalidate work {}: {}", work_key, e);
                     continue;
                 }
-                self.update_work_validation_status(work_key, &ValidationResult::Invalidated)
+                self_arc
+                    .update_work_validation_status(work_key, &ValidationResult::Invalidated)
                     .await?;
                 continue;
             }
 
-            let cache_status = self.get_work_validation_status_from_redis(work_key).await?;
->>>>>>> c726bee4
+            let cache_status = self_arc
+                .get_work_validation_status_from_redis(work_key)
+                .await?;
             debug!("Cache status for {}: {:?}", work_key, cache_status);
             match cache_status {
                 Some(status) => match status {
