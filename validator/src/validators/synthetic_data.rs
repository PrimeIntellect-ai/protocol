use alloy::primitives::utils::Unit;
use alloy::primitives::U256;
use anyhow::{Context, Error, Result};
use directories::ProjectDirs;
use hex;
use log::debug;
use log::{error, info};
use serde::{Deserialize, Serialize};
use shared::web3::contracts::implementations::prime_network_contract::PrimeNetworkContract;
use std::fs;
use std::path::Path;
use std::path::PathBuf;
use toml;

use crate::validators::Validator;
use shared::web3::contracts::implementations::work_validators::synthetic_data_validator::SyntheticDataWorkValidator;

fn get_default_state_dir() -> Option<String> {
    ProjectDirs::from("com", "prime", "validator")
        .map(|proj_dirs| proj_dirs.data_local_dir().to_string_lossy().into_owned())
}

fn state_filename(pool_id: &str) -> String {
    format!("work_state_{}.toml", pool_id)
}

#[derive(Debug, Clone, Serialize, Deserialize)]
struct PersistedWorkState {
    pool_id: U256,
    last_validation_timestamp: U256,
}

pub struct SyntheticDataValidator {
    pool_id: U256,
    validator: SyntheticDataWorkValidator,
    prime_network: PrimeNetworkContract,
    last_validation_timestamp: U256,
    state_dir: Option<PathBuf>,
    leviticus_url: String,
    leviticus_token: Option<String>,
    penalty: U256,
}

impl Validator for SyntheticDataValidator {
    type Error = anyhow::Error;

    fn name(&self) -> &str {
        "Synthetic Data Validator"
    }
}

impl SyntheticDataValidator {
    pub fn new(
        state_dir: Option<String>,
        pool_id_str: String,
        validator: SyntheticDataWorkValidator,
        prime_network: PrimeNetworkContract,
        leviticus_url: String,
        leviticus_token: Option<String>,
        penalty: U256,
    ) -> Self {
        let pool_id = pool_id_str.parse::<U256>().expect("Invalid pool ID");
        let default_state_dir = get_default_state_dir();
        debug!("Default state dir: {:?}", default_state_dir);
        let state_path = state_dir
            .map(PathBuf::from)
            .or_else(|| default_state_dir.map(PathBuf::from));
        debug!("State path: {:?}", state_path);
        let mut last_validation_timestamp: Option<_> = None;

        // Try to load state, log info if creating new file
        if let Some(path) = &state_path {
            let state_file = path.join(state_filename(&pool_id.to_string()));
            if !state_file.exists() {
                debug!(
                    "No state file found at {:?}, will create on first state change",
                    state_file
                );
            } else if let Ok(Some(loaded_state)) =
                SyntheticDataValidator::load_state(path, &pool_id.to_string())
            {
                debug!("Loaded previous state from {:?}", state_file);
                last_validation_timestamp = Some(loaded_state.last_validation_timestamp);
            } else {
                debug!("Failed to load state from {:?}", state_file);
            }
        }

        // if no last time, set it to 24 hours ago, as nothing before that can be invalidated
        if last_validation_timestamp.is_none() {
            last_validation_timestamp = Some(U256::from(
                std::time::SystemTime::now()
                    .duration_since(std::time::UNIX_EPOCH)
                    .expect("Failed to get current timestamp")
                    .as_secs()
                    .saturating_sub(24 * 60 * 60),
            ));
        }

        Self {
            pool_id,
            validator,
            prime_network,
            last_validation_timestamp: last_validation_timestamp.unwrap(),
            state_dir: state_path.clone(),
            leviticus_url,
            leviticus_token,
            penalty,
        }
    }

    fn save_state(&self) -> Result<()> {
        // Get values without block_on
        let state = PersistedWorkState {
            pool_id: self.pool_id,
            last_validation_timestamp: self.last_validation_timestamp,
        };

        if let Some(ref state_dir) = self.state_dir {
            fs::create_dir_all(state_dir)?;
            let state_path = state_dir.join(state_filename(&self.pool_id.to_string()));
            let toml = toml::to_string_pretty(&state)?;
            fs::write(&state_path, toml)?;
            debug!("Saved state to {:?}", state_path);
        }
        Ok(())
    }

    fn load_state(state_dir: &Path, pool_id: &str) -> Result<Option<PersistedWorkState>> {
        let state_path = state_dir.join(state_filename(pool_id));
        if state_path.exists() {
            let contents = fs::read_to_string(state_path)?;
            let state: PersistedWorkState = toml::from_str(&contents)?;
            return Ok(Some(state));
        }
        Ok(None)
    }

    pub async fn invalidate_work(&self, work_key: &str) -> Result<()> {
        let data = hex::decode(work_key)
            .map_err(|e| Error::msg(format!("Failed to decode hex work key: {}", e)))?;
        println!("Invalidating work: {}", work_key);
        match self
            .prime_network
<<<<<<< HEAD
            .invalidate_work(self.pool_id, U256::from(1000000) * Unit::ETHER.wei(), data)
=======
            .invalidate_work(self.pool_id, self.penalty, data)
>>>>>>> f503fb7f
            .await
        {
            Ok(_) => Ok(()),
            Err(e) => {
                error!("Failed to invalidate work {}: {}", work_key, e);
                Err(Error::msg(format!("Failed to invalidate work: {}", e)))
            }
        }
    }

    pub async fn validate_work(&mut self) -> Result<()> {
        info!("Validating work for pool ID: {:?}", self.pool_id);

        // Get all work keys for the pool
        let work_keys = self
            .validator
            .get_work_since(self.pool_id, self.last_validation_timestamp)
            .await
            .context("Failed to get work keys")?;

        info!("Found {} work keys to validate", work_keys.len());

        // Process each work key
        for work_key in work_keys {
            info!("Processing work key: {}", work_key);
            match self.validator.get_work_info(self.pool_id, &work_key).await {
                Ok(work_info) => {
                    info!(
                        "Got work info - Provider: {:?}, Node: {:?}, Timestamp: {}",
                        work_info.provider, work_info.node_id, work_info.timestamp
                    );

                    // Start validation by calling validation endpoint with retries
                    let validate_url =
                        format!("{}/validate/{}.parquet", self.leviticus_url, work_key);
                    let mut client = reqwest::Client::builder();

                    // Add auth token if provided
                    if let Some(token) = &self.leviticus_token {
                        client = client.default_headers({
                            let mut headers = reqwest::header::HeaderMap::new();
                            headers.insert(
                                reqwest::header::AUTHORIZATION,
                                reqwest::header::HeaderValue::from_str(&format!(
                                    "Bearer {}",
                                    token
                                ))
                                .expect("Invalid token"),
                            );
                            headers
                        });
                    }

                    let client = client.build().expect("Failed to build HTTP client");

                    let mut validate_attempts = 0;
                    const MAX_VALIDATE_ATTEMPTS: u32 = 3;

                    let validation_result = loop {
                        let body = serde_json::json!({
                            "file_sha": work_key
                        });

                        match client.post(&validate_url).json(&body).send().await {
                            Ok(_) => {
                                info!("Started validation for work key: {}", work_key);
                                break Ok(());
                            }
                            Err(e) => {
                                validate_attempts += 1;
                                error!(
                                    "Attempt {} failed to start validation for {}: {}",
                                    validate_attempts, work_key, e
                                );

                                if validate_attempts >= MAX_VALIDATE_ATTEMPTS {
                                    break Err(e);
                                }

                                // Exponential backoff
                                tokio::time::sleep(tokio::time::Duration::from_secs(
                                    2u64.pow(validate_attempts),
                                ))
                                .await;
                            }
                        }
                    };

                    match validation_result {
                        Ok(_) => {
                            // Poll status endpoint until we get a proper response
                            let status_url =
                                format!("{}/status/{}.parquet", self.leviticus_url, work_key);
                            let mut status_attempts = 0;
                            const MAX_STATUS_ATTEMPTS: u32 = 5;

                            loop {
                                tokio::time::sleep(tokio::time::Duration::from_secs(2)).await;

                                match client.get(&status_url).send().await {
                                    Ok(response) => {
                                        match response.json::<serde_json::Value>().await {
                                            Ok(status_json) => {
                                                match status_json
                                                    .get("status")
                                                    .and_then(|s| s.as_str())
                                                {
                                                    Some(status) => {
                                                        info!(
                                                            "Validation status for {}: {}",
                                                            work_key, status
                                                        );

                                                        match status {
                                                            "accept" => {
                                                                info!(
                                                                    "Work {} was accepted",
                                                                    work_key
                                                                );
                                                                break;
                                                            }
                                                            "reject" => {
                                                                error!(
                                                                    "Work {} was rejected",
                                                                    work_key
                                                                );
                                                                if let Err(e) = self
                                                                    .invalidate_work(&work_key)
                                                                    .await
                                                                {
                                                                    error!("Failed to invalidate work {}: {}", work_key, e);
                                                                } else {
                                                                    info!("Successfully invalidated work {}", work_key);
                                                                }
                                                                break;
                                                            }
                                                            "crashed" => {
                                                                error!(
                                                                    "Validation crashed for {}",
                                                                    work_key
                                                                );
                                                                break;
                                                            }
                                                            "pending" => {
                                                                status_attempts += 1;
                                                                if status_attempts
                                                                    >= MAX_STATUS_ATTEMPTS
                                                                {
                                                                    error!("Max status attempts reached for {}", work_key);
                                                                    break;
                                                                }
                                                            }
                                                            _ => {
                                                                status_attempts += 1;
                                                                error!(
                                                                    "Unknown status {} for {}",
                                                                    status, work_key
                                                                );
                                                                if status_attempts
                                                                    >= MAX_STATUS_ATTEMPTS
                                                                {
                                                                    break;
                                                                }
                                                            }
                                                        }
                                                    }
                                                    None => {
                                                        status_attempts += 1;
                                                        error!(
                                                            "No status field in response for {}",
                                                            work_key
                                                        );
                                                        if status_attempts >= MAX_STATUS_ATTEMPTS {
                                                            error!("Max status attempts reached for {}", work_key);
                                                            break;
                                                        }
                                                    }
                                                }
                                            }
                                            Err(e) => {
                                                status_attempts += 1;
                                                error!("Attempt {} failed to parse status JSON for {}: {}", status_attempts, work_key, e);

                                                if status_attempts >= MAX_STATUS_ATTEMPTS {
                                                    error!(
                                                        "Max status attempts reached for {}",
                                                        work_key
                                                    );
                                                    break;
                                                }
                                            }
                                        }
                                    }
                                    Err(e) => {
                                        status_attempts += 1;
                                        error!(
                                            "Attempt {} failed to get status for {}: {}",
                                            status_attempts, work_key, e
                                        );

                                        if status_attempts >= MAX_STATUS_ATTEMPTS {
                                            error!("Max status attempts reached for {}", work_key);
                                            break;
                                        }
                                    }
                                }
                            }
                        }
                        Err(_) => {
                            error!("Failed all validation attempts for {}", work_key);
                            continue;
                        }
                    }
                }
                Err(e) => {
                    error!("Failed to get work info for key {}: {}", work_key, e);
                    continue;
                }
            }
        }

        // Update last validation timestamp to current time
        // TODO: We should only set this once we are sure that we have validated all keys
        self.last_validation_timestamp = U256::from(
            std::time::SystemTime::now()
                .duration_since(std::time::UNIX_EPOCH)
                .context("Failed to get current timestamp")?
                .as_secs(),
        );

        self.save_state()?;

        Ok(())
    }
}<|MERGE_RESOLUTION|>--- conflicted
+++ resolved
@@ -142,11 +142,7 @@
         println!("Invalidating work: {}", work_key);
         match self
             .prime_network
-<<<<<<< HEAD
-            .invalidate_work(self.pool_id, U256::from(1000000) * Unit::ETHER.wei(), data)
-=======
             .invalidate_work(self.pool_id, self.penalty, data)
->>>>>>> f503fb7f
             .await
         {
             Ok(_) => Ok(()),
