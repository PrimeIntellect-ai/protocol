--- conflicted
+++ resolved
@@ -11,10 +11,7 @@
 clap = { version = "4.5.26", features = ["derive"] }
 directories = "6.0.0"
 env_logger = "0.11.6"
-<<<<<<< HEAD
-=======
 futures = "0.3.31"
->>>>>>> c5f0396b
 hex = "0.4.3"
 log = "0.4.25"
 nalgebra = "0.33.2"
@@ -26,9 +23,6 @@
 serde_json = "1.0.135"
 shared = { path = "../shared" }
 tokio = "1.43.0"
-<<<<<<< HEAD
-=======
 tokio-util = "0.7.14"
->>>>>>> c5f0396b
 toml = "0.8.20"
 url = "2.5.4"