use crate::checks::hardware::HardwareChecker;
use crate::checks::issue::IssueReport;
use crate::checks::software::SoftwareChecker;
use crate::checks::stun::StunCheck;
use crate::console::Console;
use crate::docker::taskbridge::TaskBridge;
use crate::docker::DockerService;
use crate::metrics::store::MetricsStore;
use crate::operations::compute_node::ComputeNodeOperations;
use crate::operations::heartbeat::service::HeartbeatService;
use crate::operations::provider::ProviderOperations;
use crate::p2p::P2PContext;
use crate::p2p::P2PService;
use crate::services::discovery::DiscoveryService;
use crate::services::discovery_updater::DiscoveryUpdater;
use crate::state::system_state::SystemState;
use crate::TaskHandles;
use alloy::primitives::utils::format_ether;
use alloy::primitives::U256;
use alloy::signers::local::PrivateKeySigner;
use alloy::signers::Signer;
use clap::{Parser, Subcommand};
use log::{error, info};
use shared::models::node::ComputeRequirements;
use shared::models::node::Node;
use shared::web3::contracts::core::builder::ContractBuilder;
use shared::web3::contracts::structs::compute_pool::PoolStatus;
use shared::web3::wallet::Wallet;
use std::str::FromStr;
use std::sync::Arc;
use std::time::Duration;
use tokio::sync::RwLock;
use tokio_util::sync::CancellationToken;
use url::Url;

const APP_VERSION: &str = match option_env!("WORKER_VERSION") {
    Some(version) => version,
    None => env!("CARGO_PKG_VERSION"),
};

#[derive(Parser)]
#[command(author, version = APP_VERSION, about, long_about = None)]
pub struct Cli {
    #[command(subcommand)]
    pub command: Commands,
}
#[derive(Subcommand)]
pub enum Commands {
    Run {
        /// RPC URL
        #[arg(long, default_value = option_env!("WORKER_RPC_URL").unwrap_or("http://localhost:8545"))]
        rpc_url: String,

        /// Port number for the worker to listen on - DEPRECATED
        #[arg(long, default_value = "8080")]
        port: u16,

        /// External IP address for the worker to advertise
        #[arg(long)]
        external_ip: Option<String>,

        /// Compute pool ID
        #[arg(long)]
        compute_pool_id: u64,

        /// Dry run the command without starting the worker
        #[arg(long, default_value = "false")]
        dry_run: bool,

        /// Optional state storage directory overwrite
        #[arg(long)]
        state_dir_overwrite: Option<String>,

        /// Disable state storing
        #[arg(long, default_value = "false")]
        disable_state_storing: bool,

        /// Auto recover from previous state
        #[arg(long, default_value = "false")]
        no_auto_recover: bool,

        /// Discovery service URL
        #[arg(long)]
        discovery_url: Option<String>,

        /// Private key for the provider (not recommended, use environment variable PRIVATE_KEY_PROVIDER instead)
        #[arg(long)]
        private_key_provider: Option<String>,

        /// Private key for the node (not recommended, use environment variable PRIVATE_KEY_NODE instead)
        #[arg(long)]
        private_key_node: Option<String>,

        /// Auto accept transactions
        #[arg(long, default_value = "false")]
        auto_accept: bool,

        /// Retry count until provider has enough balance to stake (0 for unlimited retries)
        #[arg(long, default_value = "0")]
        funding_retry_count: u32,

        /// Skip system requirement checks (for development/testing)
        #[arg(long, default_value = "false")]
        skip_system_checks: bool,

        /// Loki URL
        #[arg(long)]
        loki_url: Option<String>,

        /// Log level
        #[arg(long)]
        log_level: Option<String>,

        /// Storage path for worker data (overrides automatic selection)
        #[arg(long)]
        storage_path: Option<String>,

        /// Disable host network mode
        #[arg(long, default_value = "false")]
        disable_host_network_mode: bool,
    },
    Check {},

    /// Generate new wallets for provider and node
    GenerateWallets {},

    /// Generate new wallet for node only
    GenerateNodeWallet {},

    /// Get balance of provider and node
    Balance {
        /// Private key for the provider
        #[arg(long)]
        private_key: Option<String>,

        /// RPC URL
        #[arg(long, default_value = option_env!("WORKER_RPC_URL").unwrap_or("http://localhost:8545"))]
        rpc_url: String,
    },

    /// Sign Message
    SignMessage {
        /// Message to sign
        #[arg(long)]
        message: String,

        /// Private key for the provider
        #[arg(long)]
        private_key_provider: Option<String>,

        /// Private key for the node
        #[arg(long)]
        private_key_node: Option<String>,
    },

    /// Deregister worker from compute pool
    Deregister {
        /// Private key for the provider
        #[arg(long)]
        private_key_provider: Option<String>,

        /// Private key for the node
        #[arg(long)]
        private_key_node: Option<String>,

        /// RPC URL
        #[arg(long, default_value = option_env!("WORKER_RPC_URL").unwrap_or("http://localhost:8545"))]
        rpc_url: String,

        /// Compute pool ID
        #[arg(long)]
        compute_pool_id: u64,
    },
}

pub async fn execute_command(
    command: &Commands,
    cancellation_token: CancellationToken,
    task_handles: TaskHandles,
) -> Result<(), Box<dyn std::error::Error + Send + Sync>> {
    match command {
        Commands::Run {
            port: _,
            external_ip,
            compute_pool_id,
            dry_run: _,
            rpc_url,
            discovery_url,
            state_dir_overwrite,
            disable_state_storing,
            no_auto_recover,
            private_key_provider,
            private_key_node,
            auto_accept,
            funding_retry_count,
            skip_system_checks,
            loki_url: _,
            log_level: _,
            storage_path,
            disable_host_network_mode,
        } => {
            if *disable_state_storing && !(*no_auto_recover) {
                Console::user_error(
                    "Cannot disable state storing and enable auto recover at the same time. Use --no-auto-recover to disable auto recover.",
                );
                std::process::exit(1);
            }
            let state = Arc::new(SystemState::new(
                state_dir_overwrite.clone(),
                *disable_state_storing,
                Some(compute_pool_id.to_string()),
            ));

            let private_key_provider = if let Some(key) = private_key_provider {
                Console::warning("Using private key from command line is not recommended. Consider using PRIVATE_KEY_PROVIDER environment variable instead.");
                key.clone()
            } else {
                std::env::var("PRIVATE_KEY_PROVIDER").expect("PRIVATE_KEY_PROVIDER must be set")
            };

            let private_key_node = if let Some(key) = private_key_node {
                Console::warning("Using private key from command line is not recommended. Consider using PRIVATE_KEY_NODE environment variable instead.");
                key.clone()
            } else {
                std::env::var("PRIVATE_KEY_NODE").expect("PRIVATE_KEY_NODE must be set")
            };

            let mut recover_last_state = !(*no_auto_recover);
            let version = APP_VERSION;
            Console::section("🚀 PRIME WORKER INITIALIZATION - beta");
            Console::info("Version", version);

            /*
             Initialize Wallet instances
            */
            let provider_wallet_instance =
                match Wallet::new(&private_key_provider, Url::parse(rpc_url).unwrap()) {
                    Ok(wallet) => wallet,
                    Err(err) => {
                        error!("Failed to create wallet: {err}");
                        std::process::exit(1);
                    }
                };

            let node_wallet_instance =
                match Wallet::new(&private_key_node, Url::parse(rpc_url).unwrap()) {
                    Ok(wallet) => wallet,
                    Err(err) => {
                        error!("❌ Failed to create wallet: {err}");
                        std::process::exit(1);
                    }
                };

            /*
             Initialize dependencies - services, contracts, operations
            */
            let contracts = ContractBuilder::new(provider_wallet_instance.provider())
                .with_compute_registry()
                .with_ai_token()
                .with_prime_network()
                .with_compute_pool()
                .with_stake_manager()
                .build()
                .unwrap();

            let provider_ops = ProviderOperations::new(
                provider_wallet_instance.clone(),
                contracts.clone(),
                *auto_accept,
            );

            let provider_ops_cancellation = cancellation_token.clone();

            let compute_node_state = state.clone();
            let compute_node_ops = ComputeNodeOperations::new(
                &provider_wallet_instance,
                &node_wallet_instance,
                contracts.clone(),
                compute_node_state,
            );

            let discovery_urls = vec![discovery_url
                .clone()
                .unwrap_or("http://localhost:8089".to_string())];
            let discovery_service =
                DiscoveryService::new(node_wallet_instance.clone(), discovery_urls, None);
            let discovery_state = state.clone();
            let discovery_updater =
                DiscoveryUpdater::new(discovery_service.clone(), discovery_state.clone());
            let pool_id = U256::from(*compute_pool_id as u32);

            let pool_info = loop {
                match contracts.compute_pool.get_pool_info(pool_id).await {
                    Ok(pool) if pool.status == PoolStatus::ACTIVE => break Arc::new(pool),
                    Ok(_) => {
                        Console::warning("Pool is not active yet. Checking again in 15 seconds.");
                        tokio::select! {
                            _ = tokio::time::sleep(tokio::time::Duration::from_secs(15)) => {},
                            _ = cancellation_token.cancelled() => return Ok(()),
                        }
                    }
                    Err(e) => {
                        error!("Failed to get pool info: {e}");
                        return Ok(());
                    }
                }
            };

            let stun_check = StunCheck::new(Duration::from_secs(5), 0);
            let detected_external_ip = match stun_check.get_public_ip().await {
                Ok(ip) => ip,
                Err(e) => {
                    error!("❌ Failed to get public IP: {e}");
                    std::process::exit(1);
                }
            };

            let node_config = Node {
                id: node_wallet_instance
                    .wallet
                    .default_signer()
                    .address()
                    .to_string(),
                ip_address: external_ip.clone().unwrap_or(detected_external_ip.clone()),
                port: 0,
                provider_address: provider_wallet_instance
                    .wallet
                    .default_signer()
                    .address()
                    .to_string(),
                compute_specs: None,
                compute_pool_id: *compute_pool_id as u32,
                worker_p2p_id: None,
                worker_p2p_addresses: None,
            };

            let issue_tracker = Arc::new(RwLock::new(IssueReport::new()));
            let mut hardware_check = HardwareChecker::new(Some(issue_tracker.clone()));
            let mut node_config = match hardware_check
                .check_hardware(node_config, storage_path.clone())
                .await
            {
                Ok(config) => config,
                Err(e) => {
                    Console::user_error(&format!("❌ Hardware check failed: {e}"));
                    std::process::exit(1);
                }
            };
            let software_checker = SoftwareChecker::new(Some(issue_tracker.clone()));
            if let Err(err) = software_checker.check_software(&node_config).await {
                Console::user_error(&format!("❌ Software check failed: {err}"));
                std::process::exit(1);
            }

            if let Some(external_ip) = external_ip {
                if *external_ip != detected_external_ip {
                    Console::warning(
                        &format!(
                            "Automatically detected external IP {detected_external_ip} does not match the provided external IP {external_ip}"
                        ),
                    );
                }
            }

            let issues = issue_tracker.read().await;
            issues.print_issues();
            if issues.has_critical_issues() {
                if !*skip_system_checks {
                    Console::user_error("❌ Critical issues found. Exiting.");
                    std::process::exit(1);
                } else {
                    Console::warning("Critical issues found. Ignoring and continuing.");
                }
            }
            let required_specs = match ComputeRequirements::from_str(&pool_info.pool_data_uri) {
                Ok(specs) => Some(specs),
                Err(e) => {
                    log::debug!("❌ Could not parse pool compute specs: {e}");
                    None
                }
            };

            // Check if node meets the pool's compute requirements
            if let Some(ref compute_specs) = node_config.compute_specs {
                if let Some(ref required_specs) = required_specs {
                    if !compute_specs.meets(required_specs) {
                        Console::user_error(
                            "❌ Your node does not meet the compute requirements for this pool.",
                        );
                        info!("Required compute requirements:\n{required_specs}");
                        if !*skip_system_checks {
                            std::process::exit(1);
                        } else {
                            Console::warning(
                                "Ignoring compute requirements mismatch and continuing.",
                            );
                        }
                    } else {
                        Console::success(
                            "✅ Your node meets the compute requirements for this pool.",
                        );
                    }
                } else {
                    Console::success("✅ No specific compute requirements for this pool.");
                }
            } else {
                Console::warning("Cannot verify compute requirements: node specs not available.");
                if !*skip_system_checks {
                    std::process::exit(1);
                } else {
                    Console::warning("Ignoring missing compute specs and continuing.");
                }
            }

            let metrics_store = Arc::new(MetricsStore::new());
            let heartbeat_metrics_clone = metrics_store.clone();
            let bridge_contracts = contracts.clone();
            let bridge_wallet = node_wallet_instance.clone();

            let docker_storage_path = node_config
                .compute_specs
                .as_ref()
                .expect("Hardware check should have populated compute_specs")
                .storage_path
                .clone();
            let task_bridge = match TaskBridge::new(
                None,
                metrics_store,
                Some(bridge_contracts),
                Some(node_config.clone()),
                Some(bridge_wallet),
                docker_storage_path.clone(),
                state.clone(),
            ) {
                Ok(bridge) => bridge,
                Err(e) => {
                    error!("❌ Failed to create Task Bridge: {e}");
                    std::process::exit(1);
                }
            };

            let system_memory = node_config
                .compute_specs
                .as_ref()
                .map(|specs| specs.ram_mb.unwrap_or(0));

            let gpu = node_config
                .compute_specs
                .clone()
                .and_then(|specs| specs.gpu.clone());
            let docker_service = Arc::new(DockerService::new(
                cancellation_token.clone(),
                gpu,
                system_memory,
<<<<<<< HEAD
                task_bridge.get_socket_path().to_string(),
=======
                task_bridge
                    .socket_path
                    .to_str()
                    .expect("path is valid utf-8 string")
                    .to_string(),
>>>>>>> b9e9b2bc
                docker_storage_path,
                node_wallet_instance
                    .wallet
                    .default_signer()
                    .address()
                    .to_string(),
                state.get_p2p_seed(),
                *disable_host_network_mode,
            ));

            let bridge_cancellation_token = cancellation_token.clone();
            tokio::spawn(async move {
                tokio::select! {
                    _ = bridge_cancellation_token.cancelled() => {
                    }
                    _ = task_bridge.run() => {
                    }
                }
            });
            let heartbeat_state = state.clone();
            let heartbeat_service = HeartbeatService::new(
                Duration::from_secs(10),
                cancellation_token.clone(),
                task_handles.clone(),
                node_wallet_instance.clone(),
                docker_service.clone(),
                heartbeat_metrics_clone.clone(),
                heartbeat_state,
            );

            let gpu_count: u32 = match &node_config.compute_specs {
                Some(specs) => specs
                    .gpu
                    .as_ref()
                    .map(|gpu| gpu.count.unwrap_or(0))
                    .unwrap_or(0),
                None => 0,
            };
            let compute_units = U256::from(std::cmp::max(1, gpu_count * 1000));

            Console::section("Syncing with Network");

            // Check if provider exists first
            let provider_exists = match provider_ops.check_provider_exists().await {
                Ok(exists) => exists,
                Err(e) => {
                    error!("❌ Failed to check if provider exists: {e}");
                    std::process::exit(1);
                }
            };

            let stake_manager = match contracts.stake_manager.as_ref() {
                Some(stake_manager) => stake_manager,
                None => {
                    error!("❌ Stake manager not initialized");
                    std::process::exit(1);
                }
            };

            Console::title("Provider Status");
            let is_whitelisted = match provider_ops.check_provider_whitelisted().await {
                Ok(is_whitelisted) => is_whitelisted,
                Err(e) => {
                    error!("Failed to check provider whitelist status: {e}");
                    std::process::exit(1);
                }
            };

            if provider_exists && is_whitelisted {
                Console::success("Provider is registered and whitelisted");
            } else {
                let required_stake = match stake_manager
                    .calculate_stake(compute_units, U256::from(0))
                    .await
                {
                    Ok(stake) => stake,
                    Err(e) => {
                        error!("❌ Failed to calculate required stake: {e}");
                        std::process::exit(1);
                    }
                };
                Console::info("Required stake", &format_ether(required_stake).to_string());

                if let Err(e) = provider_ops
                    .retry_register_provider(
                        required_stake,
                        *funding_retry_count,
                        cancellation_token.clone(),
                    )
                    .await
                {
                    error!("❌ Failed to register provider: {e}");
                    std::process::exit(1);
                }
            }

            let compute_node_exists = match compute_node_ops.check_compute_node_exists().await {
                Ok(exists) => exists,
                Err(e) => {
                    error!("❌ Failed to check if compute node exists: {e}");
                    std::process::exit(1);
                }
            };

            let provider_total_compute = match contracts
                .compute_registry
                .get_provider_total_compute(
                    provider_wallet_instance.wallet.default_signer().address(),
                )
                .await
            {
                Ok(compute) => compute,
                Err(e) => {
                    error!("❌ Failed to get provider total compute: {e}");
                    std::process::exit(1);
                }
            };

            let provider_stake = stake_manager
                .get_stake(provider_wallet_instance.wallet.default_signer().address())
                .await
                .unwrap_or_default();

            // If we are already registered we do not need additionally compute units
            let compute_units = match compute_node_exists {
                true => U256::from(0),
                false => compute_units,
            };

            let required_stake = match stake_manager
                .calculate_stake(compute_units, provider_total_compute)
                .await
            {
                Ok(stake) => stake,
                Err(e) => {
                    error!("❌ Failed to calculate required stake: {e}");
                    std::process::exit(1);
                }
            };

            if required_stake > provider_stake {
                Console::info(
                    "Provider stake is less than required stake",
                    &format!(
                        "Required: {} tokens, Current: {} tokens",
                        format_ether(required_stake),
                        format_ether(provider_stake)
                    ),
                );

                match provider_ops
                    .increase_stake(required_stake - provider_stake)
                    .await
                {
                    Ok(_) => {
                        Console::success("Successfully increased stake");
                    }
                    Err(e) => {
                        error!("❌ Failed to increase stake: {e}");
                        std::process::exit(1);
                    }
                }
            }

            Console::title("Compute Node Status");
            if compute_node_exists {
                // TODO: What if we have two nodes?
                Console::success("Compute node is registered");
                recover_last_state = true;
            } else {
                match compute_node_ops.add_compute_node(compute_units).await {
                    Ok(added_node) => {
                        if added_node {
                            // If we are adding a new compute node we wait for a proper
                            // invite and do not recover from previous state
                            recover_last_state = false;
                        }
                    }
                    Err(e) => {
                        error!("❌ Failed to add compute node: {e}");
                        std::process::exit(1);
                    }
                }
            }

            // Start P2P service
            Console::title("🔗 Starting P2P Service");
            let heartbeat = match heartbeat_service.clone() {
                Ok(service) => service,
                Err(e) => {
                    error!("❌ Heartbeat service is not available: {e}");
                    std::process::exit(1);
                }
            };

            let p2p_context = P2PContext {
                docker_service: docker_service.clone(),
                heartbeat_service: heartbeat.clone(),
                system_state: state.clone(),
                contracts: contracts.clone(),
                node_wallet: node_wallet_instance.clone(),
                provider_wallet: provider_wallet_instance.clone(),
            };

            let validators = match contracts.prime_network.get_validator_role().await {
                Ok(validators) => validators,
                Err(e) => {
                    error!("Failed to get validator role: {e}");
                    std::process::exit(1);
                }
            };

            if validators.is_empty() {
                error!("❌ No validator roles found on contracts - cannot start worker without validators");
                error!("This means the smart contract has no registered validators, which is required for signature validation");
                error!("Please ensure validators are properly registered on the PrimeNetwork contract before starting the worker");
                std::process::exit(1);
            }

            let mut allowed_addresses = vec![pool_info.creator, pool_info.compute_manager_key];
            allowed_addresses.extend(validators);

            let p2p_service = match P2PService::new(
                state.worker_p2p_seed,
                cancellation_token.clone(),
                Some(p2p_context),
                node_wallet_instance.clone(),
                allowed_addresses,
            )
            .await
            {
                Ok(service) => service,
                Err(e) => {
                    error!("❌ Failed to start P2P service: {e}");
                    std::process::exit(1);
                }
            };

            if let Err(e) = p2p_service.start() {
                error!("❌ Failed to start P2P listener: {e}");
                std::process::exit(1);
            }

            node_config.worker_p2p_id = Some(p2p_service.node_id().to_string());
            node_config.worker_p2p_addresses = Some(
                p2p_service
                    .listening_addresses()
                    .iter()
                    .map(|addr| addr.to_string())
                    .collect(),
            );
            Console::success(&format!(
                "P2P service started with ID: {}",
                p2p_service.node_id()
            ));

            let mut attempts = 0;
            let max_attempts = 100;
            while attempts < max_attempts {
                Console::title("📦 Uploading discovery info");
                match discovery_service.upload_discovery_info(&node_config).await {
                    Ok(_) => break,
                    Err(e) => {
                        attempts += 1;
                        let error_msg = e.to_string();

                        // Check if this is a Cloudflare block
                        if error_msg.contains("403 Forbidden")
                            && (error_msg.contains("Cloudflare")
                                || error_msg.contains("Sorry, you have been blocked")
                                || error_msg.contains("Attention Required!"))
                        {
                            error!(
                                "Attempt {attempts}: ❌ Discovery service blocked by Cloudflare protection. This may indicate:"
                            );
                            error!("  • Your IP address has been flagged by Cloudflare security");
                            error!("  • Too many requests from your location");
                            error!("  • Network configuration issues");
                            error!("  • Discovery service may be under DDoS protection");
                            error!(
                                "Please contact support or try from a different network/IP address"
                            );
                        } else {
                            error!("Attempt {attempts}: ❌ Failed to upload discovery info: {e}");
                        }

                        if attempts >= max_attempts {
                            if error_msg.contains("403 Forbidden")
                                && (error_msg.contains("Cloudflare")
                                    || error_msg.contains("Sorry, you have been blocked"))
                            {
                                error!("❌ Unable to reach discovery service due to Cloudflare blocking after {max_attempts} attempts");
                                error!("This is likely a network/IP issue rather than a worker configuration problem");
                            }
                            std::process::exit(1);
                        }
                    }
                }
                tokio::time::sleep(tokio::time::Duration::from_secs(10)).await;
            }

            Console::success("Discovery info uploaded");

            Console::section("Starting Worker with Task Bridge");

            // Start monitoring compute node status on chain
            provider_ops.start_monitoring(provider_ops_cancellation);

            let pool_id = state.compute_pool_id.clone().unwrap_or("0".to_string());
            if let Err(err) = compute_node_ops.start_monitoring(cancellation_token.clone(), pool_id)
            {
                error!("❌ Failed to start node monitoring: {err}");
                std::process::exit(1);
            }

            discovery_updater.start_auto_update(node_config);

            if recover_last_state {
                info!("Recovering from previous state: {recover_last_state}");
                heartbeat.activate_heartbeat_if_endpoint_exists().await;
            }

            // Keep the worker running and listening for P2P connections
            Console::success("Worker is now running and listening for P2P connections...");

            // Wait for cancellation signal to gracefully shutdown
            cancellation_token.cancelled().await;

            Console::info(
                "Shutdown signal received",
                "Gracefully shutting down worker...",
            );

            Ok(())
        }
        Commands::Check {} => {
            Console::section("🔍 PRIME WORKER SYSTEM CHECK");
            let issues = Arc::new(RwLock::new(IssueReport::new()));

            // Run checks
            let mut hardware_checker = HardwareChecker::new(Some(issues.clone()));
            let software_checker = SoftwareChecker::new(Some(issues.clone()));
            let node_config = Node {
                id: String::new(),
                ip_address: String::new(),
                port: 0,
                compute_specs: None,
                provider_address: String::new(),
                compute_pool_id: 0,
                worker_p2p_id: None,
                worker_p2p_addresses: None,
            };

            let node_config = match hardware_checker.check_hardware(node_config, None).await {
                Ok(node_config) => node_config,
                Err(err) => {
                    Console::user_error(&format!("❌ Hardware check failed: {err}"));
                    std::process::exit(1);
                }
            };

            if let Err(err) = software_checker.check_software(&node_config).await {
                Console::user_error(&format!("❌ Software check failed: {err}"));
                std::process::exit(1);
            }

            let issues = issues.read().await;
            issues.print_issues();

            if issues.has_critical_issues() {
                Console::user_error("❌ Critical issues found. Exiting.");
                std::process::exit(1);
            }

            Ok(())
        }
        Commands::GenerateWallets {} => {
            let provider_signer = PrivateKeySigner::random();
            let node_signer = PrivateKeySigner::random();

            let provider_key = hex::encode(provider_signer.credential().to_bytes());
            let node_key = hex::encode(node_signer.credential().to_bytes());

            println!("Provider wallet:");
            println!("  Address: {}", provider_signer.address());
            println!("  Private key: {provider_key}");
            println!("\nNode wallet:");
            println!("  Address: {}", node_signer.address());
            println!("  Private key: {node_key}");
            println!("\nTo set environment variables in your current shell session:");
            println!("export PRIVATE_KEY_PROVIDER={provider_key}");
            println!("export PRIVATE_KEY_NODE={node_key}");

            Ok(())
        }

        Commands::GenerateNodeWallet {} => {
            let node_signer = PrivateKeySigner::random();
            let node_key = hex::encode(node_signer.credential().to_bytes());

            println!("Node wallet:");
            println!("  Address: {}", node_signer.address());
            println!("  Private key: {node_key}");
            println!("\nTo set environment variable in your current shell session:");
            println!("export PRIVATE_KEY_NODE={node_key}");

            Ok(())
        }

        Commands::Balance {
            private_key,
            rpc_url,
        } => {
            let private_key = if let Some(key) = private_key {
                key.clone()
            } else {
                std::env::var("PRIVATE_KEY_PROVIDER").expect("PRIVATE_KEY_PROVIDER must be set")
            };

            let provider_wallet = Wallet::new(&private_key, Url::parse(rpc_url).unwrap()).unwrap();

            let contracts = ContractBuilder::new(provider_wallet.provider())
                .with_compute_registry()
                .with_ai_token()
                .with_prime_network()
                .with_compute_pool()
                .build()
                .unwrap();

            let provider_balance = contracts
                .ai_token
                .balance_of(provider_wallet.wallet.default_signer().address())
                .await
                .unwrap();

            let format_balance = format_ether(provider_balance).to_string();

            println!("Provider balance: {format_balance}");
            Ok(())
        }
        Commands::SignMessage {
            message,
            private_key_provider,
            private_key_node,
        } => {
            let private_key_provider = if let Some(key) = private_key_provider {
                key.clone()
            } else {
                std::env::var("PRIVATE_KEY_PROVIDER").expect("PRIVATE_KEY_PROVIDER must be set")
            };

            let private_key_node = if let Some(key) = private_key_node {
                key.clone()
            } else {
                std::env::var("PRIVATE_KEY_NODE").expect("PRIVATE_KEY_NODE must be set")
            };

            let provider_wallet = Wallet::new(
                &private_key_provider,
                Url::parse("http://localhost:8545").unwrap(),
            )
            .unwrap();
            let node_wallet = Wallet::new(
                &private_key_node,
                Url::parse("http://localhost:8545").unwrap(),
            )
            .unwrap();

            let message_hash = provider_wallet.signer.sign_message(message.as_bytes());
            let node_signature = node_wallet.signer.sign_message(message.as_bytes());

            let provider_signature = message_hash.await?;
            let node_signature = node_signature.await?;
            let combined_signature =
                [provider_signature.as_bytes(), node_signature.as_bytes()].concat();

            println!("\nSignature: {}", hex::encode(combined_signature));

            Ok(())
        }
        Commands::Deregister {
            private_key_provider,
            private_key_node,
            rpc_url,
            compute_pool_id,
        } => {
            let private_key_provider = if let Some(key) = private_key_provider {
                key.clone()
            } else {
                std::env::var("PRIVATE_KEY_PROVIDER").expect("PRIVATE_KEY_PROVIDER must be set")
            };

            let private_key_node = if let Some(key) = private_key_node {
                key.clone()
            } else {
                std::env::var("PRIVATE_KEY_NODE").expect("PRIVATE_KEY_NODE must be set")
            };

            let provider_wallet_instance =
                match Wallet::new(&private_key_provider, Url::parse(rpc_url).unwrap()) {
                    Ok(wallet) => wallet,
                    Err(err) => {
                        Console::user_error(&format!("Failed to create wallet: {err}"));
                        std::process::exit(1);
                    }
                };

            let node_wallet_instance =
                match Wallet::new(&private_key_node, Url::parse(rpc_url).unwrap()) {
                    Ok(wallet) => wallet,
                    Err(err) => {
                        Console::user_error(&format!("❌ Failed to create wallet: {err}"));
                        std::process::exit(1);
                    }
                };
            let state = Arc::new(SystemState::new(None, true, None));
            /*
             Initialize dependencies - services, contracts, operations
            */

            let contracts = ContractBuilder::new(provider_wallet_instance.provider())
                .with_compute_registry()
                .with_ai_token()
                .with_prime_network()
                .with_compute_pool()
                .with_stake_manager()
                .build()
                .unwrap();

            let compute_node_ops = ComputeNodeOperations::new(
                &provider_wallet_instance,
                &node_wallet_instance,
                contracts.clone(),
                state.clone(),
            );

            let provider_ops =
                ProviderOperations::new(provider_wallet_instance.clone(), contracts.clone(), false);

            let compute_node_exists = match compute_node_ops.check_compute_node_exists().await {
                Ok(exists) => exists,
                Err(e) => {
                    Console::user_error(&format!("❌ Failed to check if compute node exists: {e}"));
                    std::process::exit(1);
                }
            };

            let pool_id = U256::from(*compute_pool_id as u32);

            if compute_node_exists {
                match contracts
                    .compute_pool
                    .leave_compute_pool(
                        pool_id,
                        provider_wallet_instance.wallet.default_signer().address(),
                        node_wallet_instance.wallet.default_signer().address(),
                    )
                    .await
                {
                    Ok(result) => {
                        Console::success(&format!("Leave compute pool tx: {result:?}"));
                    }
                    Err(e) => {
                        Console::user_error(&format!("❌ Failed to leave compute pool: {e}"));
                        std::process::exit(1);
                    }
                }
                match compute_node_ops.remove_compute_node().await {
                    Ok(_removed_node) => {
                        Console::success("Compute node removed");
                        match provider_ops.reclaim_stake(U256::from(0)).await {
                            Ok(_) => {
                                Console::success("Successfully reclaimed stake");
                            }
                            Err(e) => {
                                Console::user_error(&format!("❌ Failed to reclaim stake: {e}"));
                                std::process::exit(1);
                            }
                        }
                    }
                    Err(e) => {
                        Console::user_error(&format!("❌ Failed to remove compute node: {e}"));
                        std::process::exit(1);
                    }
                }
            } else {
                Console::success("Compute node is not registered");
            }

            Ok(())
        }
    }
}<|MERGE_RESOLUTION|>--- conflicted
+++ resolved
@@ -452,15 +452,11 @@
                 cancellation_token.clone(),
                 gpu,
                 system_memory,
-<<<<<<< HEAD
-                task_bridge.get_socket_path().to_string(),
-=======
                 task_bridge
-                    .socket_path
+                    .get_socket_path()
                     .to_str()
                     .expect("path is valid utf-8 string")
                     .to_string(),
->>>>>>> b9e9b2bc
                 docker_storage_path,
                 node_wallet_instance
                     .wallet
