--- conflicted
+++ resolved
@@ -47,7 +47,6 @@
 
     // Initialize NVML if not already initialized
     if nvml_guard.is_none() {
-<<<<<<< HEAD
         // Try to load the NVIDIA management library dynamically
         let lib_paths = [
             "libnvidia-ml.so.1",                           // Standard Linux path
@@ -64,18 +63,6 @@
                     break;
                 }
                 Err(_) => continue,
-=======
-        match Nvml::builder()
-            .lib_path(std::ffi::OsStr::new(
-                "/usr/lib/x86_64-linux-gnu/libnvidia-ml.so.1",
-            ))
-            .init()
-        {
-            Ok(nvml) => *nvml_guard = Some(nvml),
-            Err(e) => {
-                Console::user_error(&format!("Failed to initialize NVML: {e}"));
-                return vec![];
->>>>>>> e57aa1db
             }
         }
 
