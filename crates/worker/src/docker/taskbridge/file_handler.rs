--- conflicted
+++ resolved
@@ -16,21 +16,12 @@
 use std::time::Duration;
 
 /// Handles a file upload request
-<<<<<<< HEAD
 pub(crate) async fn handle_file_upload(
-    storage_path: &str,
-    task_id: &str,
-    file_name: &str,
-    wallet: &Wallet,
-    state: &Arc<SystemState>,
-=======
-pub async fn handle_file_upload(
     storage_path: String,
     task_id: String,
     file_name: String,
     wallet: Wallet,
     state: Arc<SystemState>,
->>>>>>> 2a192368
 ) -> Result<()> {
     info!("📄 Received file upload request: {file_name}");
     info!("Task ID: {task_id}, Storage path: {storage_path}");
@@ -321,19 +312,11 @@
 }
 
 /// Handles a file validation request
-<<<<<<< HEAD
 pub(crate) async fn handle_file_validation(
-    file_sha: &str,
-    contracts: &Contracts<WalletProvider>,
-    node: &Node,
-    provider: &WalletProvider,
-=======
-pub async fn handle_file_validation(
     file_sha: String,
     contracts: Contracts<WalletProvider>,
     node: Node,
     provider: WalletProvider,
->>>>>>> 2a192368
     work_units: f64,
 ) -> Result<()> {
     info!("📄 Received file SHA for validation: {file_sha}");
