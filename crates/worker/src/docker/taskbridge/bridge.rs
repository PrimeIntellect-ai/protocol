use crate::docker::taskbridge::file_handler;
use crate::docker::taskbridge::json_helper;
use crate::metrics::store::MetricsStore;
use crate::state::system_state::SystemState;
use anyhow::bail;
use anyhow::Result;
use futures::future::BoxFuture;
use futures::stream::FuturesUnordered;
use futures::FutureExt;
use futures::StreamExt as _;
use log::{debug, error, info, warn};
use serde::{Deserialize, Serialize};
use shared::models::node::Node;
use shared::web3::contracts::core::builder::Contracts;
use shared::web3::wallet::Wallet;
use shared::web3::wallet::WalletProvider;
use std::collections::HashSet;
#[cfg(unix)]
use std::os::unix::fs::PermissionsExt;
use std::sync::Arc;
use std::{fs, path::Path};
use tokio::io::AsyncReadExt;
use tokio::{io::BufReader, net::UnixListener};

const DEFAULT_SOCKET_FILE: &str = "prime-worker/com.prime.worker/metrics.sock";

pub struct TaskBridge {
<<<<<<< HEAD
    socket_path: String,
    config: TaskBridgeConfig,
}

#[derive(Clone)]
struct TaskBridgeConfig {
    metrics_store: Arc<MetricsStore>,

    // TODO: the optional values are only used for testing; refactor
    // the tests such that these aren't optional
    contracts: Option<Contracts<WalletProvider>>,
    node_config: Option<Node>,
    node_wallet: Option<Wallet>,
    docker_storage_path: String,
    state: Arc<SystemState>,
=======
    pub socket_path: std::path::PathBuf,
    pub metrics_store: Arc<MetricsStore>,
    pub contracts: Option<Contracts<WalletProvider>>,
    pub node_config: Option<Node>,
    pub node_wallet: Option<Wallet>,
    pub docker_storage_path: String,
    pub state: Arc<SystemState>,
>>>>>>> b9e9b2bc
}

#[derive(Deserialize, Serialize, Debug)]
struct MetricInput {
    task_id: String,
    #[serde(flatten)]
    metrics: std::collections::HashMap<String, serde_json::Value>,
}

impl TaskBridge {
    #[allow(clippy::too_many_arguments)]
    pub(crate) fn new(
        socket_path: Option<&str>,
        metrics_store: Arc<MetricsStore>,
        contracts: Option<Contracts<WalletProvider>>,
        node_config: Option<Node>,
        node_wallet: Option<Wallet>,
        docker_storage_path: String,
        state: Arc<SystemState>,
<<<<<<< HEAD
    ) -> Self {
=======
    ) -> Result<Arc<Self>> {
>>>>>>> b9e9b2bc
        let path = match socket_path {
            Some(path) => std::path::PathBuf::from(path),
            None => {
                let path =
                    homedir::my_home()?.ok_or(anyhow::anyhow!("failed to get home directory"))?;
                path.join(DEFAULT_SOCKET_FILE)
            }
        };

<<<<<<< HEAD
        Self {
            socket_path: path,
            config: TaskBridgeConfig {
                metrics_store,
                contracts,
                node_config,
                node_wallet,
                docker_storage_path,
                state,
            },
=======
        Ok(Arc::new(Self {
            socket_path: path,
            metrics_store,
            contracts,
            node_config,
            node_wallet,
            docker_storage_path,
            state,
        }))
    }

    async fn handle_metric(self: Arc<Self>, input: &MetricInput) -> Result<()> {
        debug!("Processing metric message");
        for (key, value) in input.metrics.iter() {
            debug!("Metric - Key: {key}, Value: {value}");
            let _ = self
                .metrics_store
                .update_metric(
                    input.task_id.clone(),
                    key.to_string(),
                    value.as_f64().unwrap_or(0.0),
                )
                .await;
>>>>>>> b9e9b2bc
        }
    }

    pub(crate) fn get_socket_path(&self) -> &str {
        &self.socket_path
    }

    pub(crate) async fn run(self) -> Result<()> {
        let Self {
            socket_path,
            config,
        } = self;

        let socket_path = Path::new(&socket_path);
        debug!("Setting up TaskBridge socket at: {}", socket_path.display());

        if let Some(parent) = socket_path.parent() {
            match fs::create_dir_all(parent) {
                Ok(_) => debug!("Created parent directory: {}", parent.display()),
                Err(e) => {
                    error!(
                        "Failed to create parent directory {}: {}",
                        parent.display(),
                        e
                    );
                    return Err(e.into());
                }
            }
        }

        // Cleanup existing socket if present
        if socket_path.exists() {
            match fs::remove_file(socket_path) {
                Ok(_) => debug!("Removed existing socket file"),
                Err(e) => {
                    error!("Failed to remove existing socket file: {e}");
                    return Err(e.into());
                }
            }
        }

        let listener = match UnixListener::bind(socket_path) {
            Ok(l) => {
                info!("Successfully bound to Unix socket");
                l
            }
            Err(e) => {
                error!("Failed to bind Unix socket: {e}");
                return Err(e.into());
            }
        };

        // allow both owner and group to read/write
        match fs::set_permissions(socket_path, fs::Permissions::from_mode(0o666)) {
            Ok(_) => debug!("Set socket permissions to 0o666"),
            Err(e) => {
                error!("Failed to set socket permissions: {e}");
                return Err(e.into());
            }
        }
        info!("TaskBridge socket created at: {}", socket_path.display());

        let mut handle_stream_futures = FuturesUnordered::new();
        let mut listener_stream = tokio_stream::wrappers::UnixListenerStream::new(listener);
        let (file_validation_futures_tx, mut file_validation_futures_rx) =
            tokio::sync::mpsc::channel::<(String, BoxFuture<anyhow::Result<()>>)>(100);
        let mut file_validation_futures_set = HashSet::new();
        let mut file_validation_futures = FuturesUnordered::new();
        let (file_upload_futures_tx, mut file_upload_futures_rx) =
            tokio::sync::mpsc::channel::<BoxFuture<anyhow::Result<()>>>(100);
        let mut file_upload_futures_set = FuturesUnordered::new();

        loop {
            tokio::select! {
                Some(res) = listener_stream.next() => {
                    match res {
                        Ok(stream) => {
                            let handle_future = handle_stream(config.clone(), stream, file_upload_futures_tx.clone(), file_validation_futures_tx.clone()).fuse();
                            handle_stream_futures.push(tokio::task::spawn(handle_future));
                        }
                        Err(e) => {
                            error!("Accept failed on Unix socket: {e}");
                        }
                    }
                }
                Some(res) = handle_stream_futures.next() => {
                    match res {
                        Ok(Ok(())) => {
                            debug!("Stream handler completed successfully");
                        }
                        Ok(Err(e)) => {
                            error!("Stream handler failed: {e}");
                        }
                        Err(e) => {
                            error!("Error joining stream handler task: {e}");
                        }
                    }
                }
                Some((hash, fut)) = file_validation_futures_rx.recv() => {
                    if file_validation_futures_set.contains(&hash) {
                        debug!("duplicate file validation task for hash: {hash}, skipping");
                        continue;
                    }
                    // we never remove hashes from this set, as we should never
                    // submit the same file for validation twice.
                    file_validation_futures_set.insert(hash.clone());
                    file_validation_futures.push(async move {(hash, tokio::task::spawn(fut).await)});
                }
                Some((hash, res)) = file_validation_futures.next() => {
                    match res {
                        Ok(Ok(())) => {
                            debug!("File validation task for hash {hash} completed successfully");
                        }
                        Ok(Err(e)) => {
                            error!("File validation task for hash {hash} failed: {e}");
                        }
                        Err(e) => {
                            error!("Error joining file validation task for hash {hash}: {e}");
                        }
                    }
                }
                Some(fut) = file_upload_futures_rx.recv() => {
                    file_upload_futures_set.push(tokio::task::spawn(fut));
                }
                Some(res) = file_upload_futures_set.next() => {
                    match res {
                        Ok(Ok(())) => {
                            debug!("File upload task completed successfully");
                        }
                        Ok(Err(e)) => {
                            error!("File upload task failed: {e}");
                        }
                        Err(e) => {
                            error!("Error joining file upload task: {e}");
                        }
                    }
                }
            }
        }
    }
}

async fn handle_stream(
    config: TaskBridgeConfig,
    stream: tokio::net::UnixStream,
    file_upload_futures_tx: tokio::sync::mpsc::Sender<BoxFuture<'_, anyhow::Result<()>>>,
    file_validation_futures_tx: tokio::sync::mpsc::Sender<(
        String,
        BoxFuture<'_, anyhow::Result<()>>,
    )>,
) -> Result<()> {
    let addr = stream.peer_addr()?;
    debug!("Received connection from {addr:?}");
    let mut reader = BufReader::new(stream);
    let mut buffer = vec![0; 1024];
    let mut data = Vec::new();

    loop {
        let n = match reader.read(&mut buffer).await {
            Ok(0) => {
                debug!("Connection closed by client");
                0
            }
            Ok(n) => {
                debug!("Read {n} bytes from socket");
                n
            }
            Err(e) => {
                bail!("Error reading from stream: {e}");
            }
        };

        data.extend_from_slice(&buffer[..n]);
        debug!("Current data buffer size: {} bytes", data.len());

        if let Ok(data_str) = std::str::from_utf8(&data) {
            debug!("Raw data received: {data_str}");
        } else {
            debug!("Raw data received (non-UTF8): {} bytes", data.len());
        }

        let mut current_pos = 0;
        while current_pos < data.len() {
            // Try to find a complete JSON object
            if let Some((json_str, byte_length)) =
                json_helper::extract_next_json(&data[current_pos..])
            {
                let json_str = json_str.to_string();
                if let Err(e) = handle_message(
                    config.clone(),
                    &json_str,
                    file_upload_futures_tx.clone(),
                    file_validation_futures_tx.clone(),
                )
                .await
                {
                    error!("Error handling message: {e}");
                }

                current_pos += byte_length;
                debug!("Advanced position to {current_pos} after processing JSON");
            } else {
                debug!("No complete JSON object found, waiting for more data");
                break;
            }
        }

        data = data.split_off(current_pos);
        debug!(
            "Remaining data buffer size after processing: {} bytes",
            data.len()
        );
        if n == 0 {
            if data.is_empty() {
                // No data left to process, we can break
                break;
            } else {
                // We have data but couldn't parse it as complete JSON objects
                // and the connection is closed - log and discard
                if let Ok(unparsed) = std::str::from_utf8(&data) {
                    warn!("Discarding unparseable data after connection close: {unparsed}");
                } else {
                    warn!(
                        "Discarding unparseable binary data after connection close ({} bytes)",
                        data.len()
                    );
                }
                // Break out of the loop
                break;
            }
        }
    }
    Ok(())
}

async fn handle_metric(config: TaskBridgeConfig, input: &MetricInput) -> Result<()> {
    debug!("Processing metric message");
    for (key, value) in input.metrics.iter() {
        debug!("Metric - Key: {key}, Value: {value}");
        let _ = config
            .metrics_store
            .update_metric(
                input.task_id.clone(),
                key.to_string(),
                value.as_f64().unwrap_or(0.0),
            )
            .await;
    }
    Ok(())
}

async fn handle_file_upload(
    config: TaskBridgeConfig,
    json_str: &str,
    file_upload_futures_tx: tokio::sync::mpsc::Sender<BoxFuture<'_, anyhow::Result<()>>>,
    file_validation_futures_tx: tokio::sync::mpsc::Sender<(
        String,
        BoxFuture<'_, anyhow::Result<()>>,
    )>,
) -> Result<()> {
    debug!("Handling file upload");
    if let Ok(file_info) = serde_json::from_str::<serde_json::Value>(json_str) {
        let task_id = file_info["task_id"].as_str().unwrap_or("unknown");

        // Handle file upload if save_path is present
        if let Some(file_name) = file_info["output/save_path"].as_str() {
            info!("Handling file upload for task_id: {task_id}, file: {file_name}");

            let Some(wallet) = config.node_wallet.as_ref() else {
                bail!("no wallet found; must be set to upload files");
            };

            let _ = file_upload_futures_tx
                .send(Box::pin(file_handler::handle_file_upload(
                    config.docker_storage_path.clone(),
                    task_id.to_string(),
                    file_name.to_string(),
                    wallet.clone(),
                    config.state.clone(),
                )))
                .await;
        }

        // Handle file validation if sha256 is present
        if let Some(file_sha) = file_info["output/sha256"].as_str() {
            debug!("Processing file validation message");
            let output_flops: f64 = file_info["output/output_flops"].as_f64().unwrap_or(0.0);
            let input_flops: f64 = file_info["output/input_flops"].as_f64().unwrap_or(0.0);

            info!(
                "Handling file validation for task_id: {task_id}, sha: {file_sha}, output_flops: {output_flops}, input_flops: {input_flops}"
            );

            if let (Some(contracts), Some(node)) =
                (config.contracts.clone(), config.node_config.clone())
            {
                let provider = match config.node_wallet.as_ref() {
                    Some(wallet) => wallet.provider(),
                    None => {
                        error!("No wallet provider found");
                        return Err(anyhow::anyhow!("No wallet provider found"));
                    }
                };

                if output_flops <= 0.0 {
                    error!("Invalid work units calculation: output_flops ({output_flops}) must be greater than 0.0. Blocking file validation submission.");
                    return Err(anyhow::anyhow!(
                        "Invalid work units: output_flops must be greater than 0.0"
                    ));
                }
                let work_units = output_flops;

                let _ = file_validation_futures_tx
                    .send((
                        file_sha.to_string(),
                        Box::pin(file_handler::handle_file_validation(
                            file_sha.to_string(),
                            contracts.clone(),
                            node.clone(),
                            provider,
                            work_units,
                        )),
                    ))
                    .await;
            } else {
                error!("Missing contracts or node configuration for file validation");
            }
        }
    } else {
        error!("Failed to parse JSON: {json_str}");
    }
    Ok(())
}

async fn handle_message(
    config: TaskBridgeConfig,
    json_str: &str,
    file_upload_futures_tx: tokio::sync::mpsc::Sender<BoxFuture<'_, anyhow::Result<()>>>,
    file_validation_futures_tx: tokio::sync::mpsc::Sender<(
        String,
        BoxFuture<'_, anyhow::Result<()>>,
    )>,
) -> Result<()> {
    debug!("Extracted JSON object: {json_str}");
    if json_str.contains("output/save_path") {
        if let Err(e) = handle_file_upload(
            config,
            json_str,
            file_upload_futures_tx,
            file_validation_futures_tx,
        )
        .await
        {
            error!("Failed to handle file upload: {e}");
        }
    } else {
        debug!("Processing metric message");
        match serde_json::from_str::<MetricInput>(json_str) {
            Ok(input) => {
                if let Err(e) = handle_metric(config, &input).await {
                    error!("Failed to handle metric: {e}");
                }
            }
            Err(e) => {
                error!("Failed to parse metric input: {json_str} {e}");
            }
        }
    }

    Ok(())
}

#[cfg(test)]
mod tests {
    use super::*;
    use crate::metrics::store::MetricsStore;
    use serde_json::json;
    use shared::models::metric::MetricKey;
    use std::sync::Arc;
    use std::time::Duration;
    use tempfile::tempdir;
    use tokio::io::AsyncWriteExt;
    use tokio::net::UnixStream;

    #[tokio::test]
    async fn test_socket_creation() -> Result<()> {
        let temp_dir = tempdir()?;
        let socket_path = temp_dir.path().join("test.sock");
        let metrics_store = Arc::new(MetricsStore::new());
        let state = Arc::new(SystemState::new(None, false, None));
        let bridge = TaskBridge::new(
            Some(socket_path.to_str().unwrap()),
            metrics_store.clone(),
            None,
            None,
            None,
            "test_storage_path".to_string(),
            state,
        )
        .unwrap();

        // Run the bridge in background
        let bridge_handle = tokio::spawn(async move { bridge.run().await });
        tokio::time::sleep(Duration::from_millis(100)).await;

        // Verify socket exists with correct permissions
        assert!(socket_path.exists());
        let metadata = fs::metadata(&socket_path)?;
        let permissions = metadata.permissions();
        assert_eq!(permissions.mode() & 0o777, 0o666);

        // Cleanup
        bridge_handle.abort();
        Ok(())
    }

    #[tokio::test]
    async fn test_client_connection() -> Result<()> {
        let temp_dir = tempdir()?;
        let socket_path = temp_dir.path().join("test.sock");
        let metrics_store = Arc::new(MetricsStore::new());
        let state = Arc::new(SystemState::new(None, false, None));
        let bridge = TaskBridge::new(
            Some(socket_path.to_str().unwrap()),
            metrics_store.clone(),
            None,
            None,
            None,
            "test_storage_path".to_string(),
            state,
        )
        .unwrap();

        // Run bridge in background
        let bridge_handle = tokio::spawn(async move { bridge.run().await });

        tokio::time::sleep(Duration::from_millis(100)).await;

        // Test client connection
        let stream = UnixStream::connect(&socket_path).await?;

        // Log stream output for debugging
        debug!("Connected to stream: {:?}", stream.peer_addr());

        assert!(stream.peer_addr().is_ok());

        bridge_handle.abort();
        Ok(())
    }

    #[tokio::test]
    async fn test_message_sending() -> Result<()> {
        let temp_dir = tempdir()?;
        let socket_path = temp_dir.path().join("test.sock");
        let metrics_store = Arc::new(MetricsStore::new());
        let state = Arc::new(SystemState::new(None, false, None));
        let bridge = TaskBridge::new(
            Some(socket_path.to_str().unwrap()),
            metrics_store.clone(),
            None,
            None,
            None,
            "test_storage_path".to_string(),
            state,
        )
        .unwrap();

        let bridge_handle = tokio::spawn(async move { bridge.run().await });

        tokio::time::sleep(Duration::from_millis(100)).await;

        let mut stream = UnixStream::connect(&socket_path).await?;
        let data = json!({
            "task_id": "1234",
            "test_label": 10.0,
            "test_label2": 20.0,
        });
        let sample_metric = serde_json::to_string(&data)?;
        debug!("Sending {:?}", sample_metric);
        let msg = format!("{}{}", sample_metric, "\n");
        stream.write_all(msg.as_bytes()).await?;
        stream.flush().await?;

        tokio::time::sleep(Duration::from_millis(100)).await;

        let all_metrics = metrics_store.get_all_metrics().await;

        let key = MetricKey {
            task_id: "1234".to_string(),
            label: "test_label".to_string(),
        };
        assert!(all_metrics.contains_key(&key));
        assert_eq!(all_metrics.get(&key).unwrap(), &10.0);

        bridge_handle.abort();
        Ok(())
    }

    #[tokio::test]
    async fn test_file_submission() -> Result<()> {
        let temp_dir = tempdir()?;
        let socket_path = temp_dir.path().join("test.sock");
        let metrics_store = Arc::new(MetricsStore::new());
        let state = Arc::new(SystemState::new(None, false, None));
        let bridge = TaskBridge::new(
            Some(socket_path.to_str().unwrap()),
            metrics_store.clone(),
            None,
            None,
            None,
            "test_storage_path".to_string(),
            state,
        )
        .unwrap();

        let bridge_handle = tokio::spawn(async move { bridge.run().await });

        tokio::time::sleep(Duration::from_millis(100)).await;

        let mut stream = UnixStream::connect(&socket_path).await?;
        let json = json!({
            "task_id": "1234",
            "output/save_path": "test.txt",
            "output/sha256": "1234567890",
            "output/output_flops": 1500.0,
            "output/input_flops": 2500.0,
        });
        let sample_metric = serde_json::to_string(&json)?;
        debug!("Sending {:?}", sample_metric);
        let msg = format!("{}{}", sample_metric, "\n");
        stream.write_all(msg.as_bytes()).await?;
        stream.flush().await?;

        tokio::time::sleep(Duration::from_millis(100)).await;

        let all_metrics = metrics_store.get_all_metrics().await;
        assert!(
            all_metrics.is_empty(),
            "Expected metrics to be empty but found: {:?}",
            all_metrics
        );

        bridge_handle.abort();
        Ok(())
    }

    #[tokio::test]
    async fn test_multiple_clients() -> Result<()> {
        let temp_dir = tempdir()?;
        let socket_path = temp_dir.path().join("test.sock");
        let metrics_store = Arc::new(MetricsStore::new());
        let state = Arc::new(SystemState::new(None, false, None));
        let bridge = TaskBridge::new(
            Some(socket_path.to_str().unwrap()),
            metrics_store.clone(),
            None,
            None,
            None,
            "test_storage_path".to_string(),
            state,
        )
        .unwrap();

        let bridge_handle = tokio::spawn(async move { bridge.run().await });

        tokio::time::sleep(Duration::from_millis(100)).await;

        let mut clients = vec![];
        for _ in 0..3 {
            let stream = UnixStream::connect(&socket_path).await?;
            clients.push(stream);
        }

        for client in &clients {
            assert!(client.peer_addr().is_ok());
        }

        bridge_handle.abort();
        Ok(())
    }
}<|MERGE_RESOLUTION|>--- conflicted
+++ resolved
@@ -25,8 +25,7 @@
 const DEFAULT_SOCKET_FILE: &str = "prime-worker/com.prime.worker/metrics.sock";
 
 pub struct TaskBridge {
-<<<<<<< HEAD
-    socket_path: String,
+    socket_path: std::path::PathBuf,
     config: TaskBridgeConfig,
 }
 
@@ -41,15 +40,6 @@
     node_wallet: Option<Wallet>,
     docker_storage_path: String,
     state: Arc<SystemState>,
-=======
-    pub socket_path: std::path::PathBuf,
-    pub metrics_store: Arc<MetricsStore>,
-    pub contracts: Option<Contracts<WalletProvider>>,
-    pub node_config: Option<Node>,
-    pub node_wallet: Option<Wallet>,
-    pub docker_storage_path: String,
-    pub state: Arc<SystemState>,
->>>>>>> b9e9b2bc
 }
 
 #[derive(Deserialize, Serialize, Debug)]
@@ -69,11 +59,7 @@
         node_wallet: Option<Wallet>,
         docker_storage_path: String,
         state: Arc<SystemState>,
-<<<<<<< HEAD
-    ) -> Self {
-=======
-    ) -> Result<Arc<Self>> {
->>>>>>> b9e9b2bc
+    ) -> Result<Self> {
         let path = match socket_path {
             Some(path) => std::path::PathBuf::from(path),
             None => {
@@ -83,8 +69,7 @@
             }
         };
 
-<<<<<<< HEAD
-        Self {
+        Ok(Self {
             socket_path: path,
             config: TaskBridgeConfig {
                 metrics_store,
@@ -94,35 +79,10 @@
                 docker_storage_path,
                 state,
             },
-=======
-        Ok(Arc::new(Self {
-            socket_path: path,
-            metrics_store,
-            contracts,
-            node_config,
-            node_wallet,
-            docker_storage_path,
-            state,
-        }))
-    }
-
-    async fn handle_metric(self: Arc<Self>, input: &MetricInput) -> Result<()> {
-        debug!("Processing metric message");
-        for (key, value) in input.metrics.iter() {
-            debug!("Metric - Key: {key}, Value: {value}");
-            let _ = self
-                .metrics_store
-                .update_metric(
-                    input.task_id.clone(),
-                    key.to_string(),
-                    value.as_f64().unwrap_or(0.0),
-                )
-                .await;
->>>>>>> b9e9b2bc
-        }
-    }
-
-    pub(crate) fn get_socket_path(&self) -> &str {
+        })
+    }
+
+    pub(crate) fn get_socket_path(&self) -> &std::path::Path {
         &self.socket_path
     }
 
