use crate::docker::task_container::TaskContainer;
use bollard::container::{
    Config, CreateContainerOptions, ListContainersOptions, LogsOptions, StartContainerOptions,
};
use bollard::container::{InspectContainerOptions, LogOutput};
use bollard::errors::Error as DockerError;
use bollard::image::CreateImageOptions;
use bollard::models::ContainerStateStatusEnum;
use bollard::models::DeviceRequest;
use bollard::models::HostConfig;
use bollard::volume::CreateVolumeOptions;
use bollard::Docker;
use futures_util::StreamExt;
use log::{debug, error, info};
use shared::models::node::{GpuSpecs, GpuVendor};
use std::collections::HashMap;
use std::path::{Path, PathBuf};
use std::str::FromStr;
use std::time::Duration;
use strip_ansi_escapes::strip;

#[derive(Debug, Clone)]
pub struct ContainerInfo {
    pub id: String,
    #[allow(unused)]
    pub image: String,
    pub names: Vec<String>,
    #[allow(unused)]
    pub created: i64,
}

#[derive(Debug, Clone)]
pub struct ContainerDetails {
    #[allow(unused)]
    pub id: String,
    #[allow(unused)]
    pub image: String,
    pub status: Option<ContainerStateStatusEnum>,
    pub status_code: Option<i64>,
    #[allow(unused)]
    pub names: Vec<String>,
    #[allow(unused)]
    pub created: i64,
}

pub struct DockerManager {
    docker: Docker,
    storage_path: String,
}

impl DockerManager {
    const DEFAULT_LOG_TAIL: i64 = 300;

    /// Sanitize a path component to prevent directory traversal attacks
    fn sanitize_path_component(component: &str) -> Result<String, DockerError> {
        // Remove any path separators and potentially dangerous characters
        let sanitized = component
            .chars()
            .filter(|c| c.is_alphanumeric() || *c == '_' || *c == '-' || *c == '.')
            .collect::<String>();

        // Prevent empty strings and dot-only strings
        if sanitized.is_empty() || sanitized == "." || sanitized == ".." {
            return Err(DockerError::DockerResponseServerError {
                status_code: 400,
                message: format!("Invalid path component: {}", component),
            });
        }

        // Prevent path components that are too long
        if sanitized.len() > 255 {
            return Err(DockerError::DockerResponseServerError {
                status_code: 400,
                message: "Path component too long".to_string(),
            });
        }

        Ok(sanitized)
    }

    /// Safely construct a path within the storage directory
    fn safe_storage_path(&self, components: &[&str]) -> Result<PathBuf, DockerError> {
        let base_path = PathBuf::from(&self.storage_path);

        let mut result = base_path.clone();
        for component in components {
            let sanitized = Self::sanitize_path_component(component)?;
            result = result.join(sanitized);
        }

        // Ensure the final path is still within the base storage path
        if !result.starts_with(&base_path) {
            return Err(DockerError::DockerResponseServerError {
                status_code: 400,
                message: "Path traversal attempt detected".to_string(),
            });
        }

        Ok(result)
    }

    /// Create a directory with secure permissions
    fn create_secure_directory(path: &Path) -> Result<(), DockerError> {
        std::fs::create_dir_all(path).map_err(|e| DockerError::DockerResponseServerError {
            status_code: 500,
            message: format!("Failed to create directory: {}", e),
        })?;

        #[cfg(unix)]
        {
            use std::os::unix::fs::PermissionsExt;
            let mut perms = std::fs::metadata(path)
                .map_err(|e| DockerError::DockerResponseServerError {
                    status_code: 500,
                    message: format!("Failed to get directory metadata: {}", e),
                })?
                .permissions();
            perms.set_mode(0o777);
            std::fs::set_permissions(path, perms).map_err(|e| {
                DockerError::DockerResponseServerError {
                    status_code: 500,
                    message: format!("Failed to set directory permissions: {}", e),
                }
            })?;
        }

        Ok(())
    }

    /// Create a new DockerManager instance
    pub fn new(storage_path: String) -> Result<Self, DockerError> {
        let docker = match Docker::connect_with_unix_defaults() {
            Ok(docker) => docker,
            Err(e) => {
                error!("Failed to connect to Docker daemon: {}", e);
                return Err(e);
            }
        };

        // Validate and create storage directory
        let storage_path_buf = PathBuf::from(&storage_path);
        if !storage_path_buf.exists() {
            info!("Creating storage directory: {}", storage_path);
            Self::create_secure_directory(&storage_path_buf)?;
        } else {
            // Verify it's a directory and writable
            if !storage_path_buf.is_dir() {
                return Err(DockerError::DockerResponseServerError {
                    status_code: 400,
                    message: format!("Storage path is not a directory: {}", storage_path),
                });
            }
        }

        info!(
            "DockerManager initialized with storage path: {}",
            storage_path
        );
        Ok(Self {
            docker,
            storage_path,
        })
    }

    /// Pull a Docker image if it doesn't exist locally
    pub async fn pull_image(&self, image: &str) -> Result<(), DockerError> {
        debug!("Checking if image needs to be pulled: {}", image);

        // Check if the image uses :latest or :main tag
        let should_always_pull = image.ends_with(":latest") || image.ends_with(":main");

        // Only skip pulling if image exists locally AND it's not a :latest or :main tag
        if !should_always_pull && self.docker.inspect_image(image).await.is_ok() {
            debug!("Image {} already exists locally", image);
            return Ok(());
        }

        if should_always_pull {
            info!(
                "Image {} uses :latest or :main tag, pulling to ensure we have the newest version",
                image
            );
        } else {
            info!("Image {} not found locally, pulling...", image);
        }

        // Split image name and tag
        let (image_name, tag) = match image.split_once(':') {
            Some((name, tag)) => (name, tag),
            None => (image, "latest"), // Default to latest if no tag specified
        };

        let options = CreateImageOptions {
            from_image: image_name,
            tag,
            ..Default::default()
        };

        let mut image_stream = self.docker.create_image(Some(options), None, None);

        while let Some(info) = image_stream.next().await {
            match info {
                Ok(create_info) => {
                    debug!("Pull progress: {:?}", create_info);
                }
                Err(e) => return Err(e),
            }
        }

        info!("Successfully pulled image {}", image);
        Ok(())
    }

    #[allow(clippy::too_many_arguments)]
    /// Start a new container with the given image and configuration
    pub async fn start_container(
        &self,
        image: &str,
        name: &str,
        env_vars: Option<HashMap<String, String>>,
        command: Option<Vec<String>>,
        gpu: Option<GpuSpecs>,
        // Simple Vec of (host_path, container_path, read_only, task_volume)
        volumes: Option<Vec<(String, String, bool, bool)>>,
        shm_size: Option<u64>,
        entrypoint: Option<Vec<String>>,
        restart_policy_max_retries: Option<i64>,
    ) -> Result<String, DockerError> {
        info!("Starting to pull image: {}", image);

        let mut final_volumes = Vec::new();
        let volume_name = format!("{}_data", name);

        let data_dir_name = match TaskContainer::from_str(name) {
            Ok(task_container) => task_container.data_dir_name(),
            Err(_) => {
                // Fallback to using full container name if extraction fails
                name.trim_start_matches('/').to_string()
            }
        };

        let task_data_path = self.safe_storage_path(&[&data_dir_name, "data"])?;
        Self::create_secure_directory(&task_data_path)?;

        self.docker
            .create_volume(CreateVolumeOptions {
                name: volume_name.clone(),
                driver: "local".to_string(),
                driver_opts: HashMap::from([
                    ("type".to_string(), "none".to_string()),
                    ("o".to_string(), "bind".to_string()),
                    (
                        "device".to_string(),
                        task_data_path.to_string_lossy().to_string(),
                    ),
                ]),
                labels: HashMap::new(),
            })
            .await?;

        final_volumes.push((volume_name, "/data".to_string(), false));

        // Create shared volume if it doesn't exist (idempotent)
        let shared_path = self.safe_storage_path(&["shared"])?;
        Self::create_secure_directory(&shared_path)?;

        // Try to create shared volume, ignore if it already exists
        match self
            .docker
            .create_volume(CreateVolumeOptions {
                name: "shared_data".to_string(),
                driver: "local".to_string(),
                driver_opts: HashMap::from([
                    ("type".to_string(), "none".to_string()),
                    ("o".to_string(), "bind".to_string()),
                    (
                        "device".to_string(),
                        shared_path.to_string_lossy().to_string(),
                    ),
                ]),
                labels: HashMap::new(),
            })
            .await
        {
            Ok(_) => {
                debug!("Shared volume 'shared_data' created successfully");
            }
            Err(DockerError::DockerResponseServerError {
                status_code: 409, ..
            }) => {
                debug!("Shared volume 'shared_data' already exists, reusing");
            }
            Err(e) => {
                error!("Failed to create shared volume: {}", e);
                return Err(e);
            }
        }

        final_volumes.push(("shared_data".to_string(), "/shared".to_string(), false));

        self.pull_image(image).await?;

        let env = env_vars.map(|vars| {
            vars.iter()
                .map(|(k, v)| format!("{}={}", k, v))
                .collect::<Vec<String>>()
        });
        let volume_binds = {
            let mut binds = final_volumes
                .iter()
                .map(|(vol, container, read_only)| {
                    if *read_only {
                        format!("{}:{}:ro", vol, container)
                    } else {
                        format!("{}:{}", vol, container)
                    }
                })
                .collect::<Vec<String>>();

            if let Some(vols) = volumes {
                let processed_volumes: Vec<(String, String, bool)> = vols
                    .into_iter()
                    .map(|(host_path, container_path, read_only, task_volume)| {
                        if task_volume {
                            // Create volume mount directory within the task's storage area
                            // Remove leading slash and sanitize the path
                            let sanitized_host_path =
                                host_path.trim_start_matches('/').replace('/', "_");

                            let mount_dir_name = match TaskContainer::from_str(name) {
                                Ok(task_container) => task_container.data_dir_name(),
                                Err(_) => {
                                    // Fallback to using full container name if extraction fails
                                    name.trim_start_matches('/').to_string()
                                }
                            };

                            match self.safe_storage_path(&[
                                &mount_dir_name,
                                "mounts",
                                &sanitized_host_path,
                            ]) {
                                Ok(volume_mount_dir) => {
                                    // Create the directory
                                    if let Err(e) = Self::create_secure_directory(&volume_mount_dir)
                                    {
                                        error!(
                                            "Failed to create volume mount directory {}: {}",
                                            volume_mount_dir.display(),
                                            e
                                        );
                                    }
                                    (
                                        volume_mount_dir.to_string_lossy().to_string(),
                                        container_path,
                                        read_only,
                                    )
                                }
                                Err(e) => {
                                    error!("Failed to create secure path for volume mount: {}", e);
                                    // Fallback to original host path for non-task volumes
                                    (host_path, container_path, read_only)
                                }
                            }
                        } else {
                            // Use the original host path for non-task volumes
                            (host_path, container_path, read_only)
                        }
                    })
                    .collect();

                binds.extend(
                    processed_volumes
                        .into_iter()
                        .map(|(host, container, read_only)| {
                            if read_only {
                                format!("{}:{}:ro", host, container)
                            } else {
                                format!("{}:{}", host, container)
                            }
                        }),
                );
            }

            Some(binds)
        };

        let host_config = if gpu.is_some() {
            let gpu = gpu.unwrap();

            let gpu_vendor = gpu.vendor.unwrap_or(GpuVendor::Nvidia); // Default to Nvidia for backwards compatibility

            match gpu_vendor {
                GpuVendor::Nvidia => {
                    let device_ids = match &gpu.indices {
                        Some(indices) if !indices.is_empty() => {
                            // Use specific GPU indices if available
                            indices.iter().map(|i| i.to_string()).collect()
                        }
                        _ => {
                            // Request all available GPUs if no specific indices
                            vec!["all".to_string()]
                        }
                    };

                    Some(HostConfig {
                        extra_hosts: Some(vec!["host.docker.internal:host-gateway".into()]),
                        device_requests: Some(vec![DeviceRequest {
                            driver: Some("nvidia".into()),
                            count: None,
                            device_ids: Some(device_ids),
                            capabilities: Some(vec![vec!["gpu".into()]]),
                            options: Some(HashMap::new()),
                        }]),
                        binds: volume_binds,
                        shm_size: shm_size.map(|s| s as i64),
                        ..Default::default()
                    })
                }
                GpuVendor::Amd => {
                    // AMD GPU configuration
                    // ROCm requires binding the device files and setting specific environment variables
                    // Unlike Nvidia, no specific Container Toolkit is required. AMD GPUs can be accessed using standard Docker flags
                    let mut amd_binds = volume_binds.unwrap_or_default();

                    // Add ROCm device bindings
                    amd_binds.push("/dev/kfd:/dev/kfd".to_string());
                    amd_binds.push("/dev/dri:/dev/dri".to_string());

                    Some(HostConfig {
                        extra_hosts: Some(vec!["host.docker.internal:host-gateway".into()]),
                        binds: Some(amd_binds),
                        devices: Some(vec![
                            bollard::models::DeviceMapping {
                                path_on_host: Some("/dev/kfd".to_string()),
                                path_in_container: Some("/dev/kfd".to_string()),
                                cgroup_permissions: Some("rwm".to_string()),
                            },
                            bollard::models::DeviceMapping {
                                path_on_host: Some("/dev/dri".to_string()),
                                path_in_container: Some("/dev/dri".to_string()),
                                cgroup_permissions: Some("rwm".to_string()),
                            },
                        ]),
                        group_add: Some(vec!["video".to_string()]),
                        shm_size: shm_size.map(|s| s as i64),
                        ..Default::default()
                    })
                }
<<<<<<< HEAD
            }
=======
            };

            Some(HostConfig {
                extra_hosts: Some(vec!["host.docker.internal:host-gateway".into()]),
                device_requests: Some(vec![DeviceRequest {
                    driver: Some("nvidia".into()),
                    count: None,
                    device_ids: Some(device_ids),
                    capabilities: Some(vec![vec!["gpu".into()]]),
                    options: Some(HashMap::new()),
                }]),
                binds: volume_binds,
                shm_size: shm_size.map(|s| s as i64),
                restart_policy: Some(bollard::models::RestartPolicy {
                    name: Some(bollard::models::RestartPolicyNameEnum::ON_FAILURE),
                    maximum_retry_count: restart_policy_max_retries,
                }),
                ..Default::default()
            })
>>>>>>> c6538e72
        } else {
            Some(HostConfig {
                extra_hosts: Some(vec!["host.docker.internal:host-gateway".into()]),
                binds: volume_binds,
                restart_policy: Some(bollard::models::RestartPolicy {
                    name: Some(bollard::models::RestartPolicyNameEnum::ON_FAILURE),
                    maximum_retry_count: restart_policy_max_retries,
                }),
                ..Default::default()
            })
        };
        // Create container configuration
        let config = Config {
            image: Some(image),
            env: env.as_ref().map(|e| e.iter().map(String::as_str).collect()),
            cmd: command
                .as_ref()
                .map(|c| c.iter().map(String::as_str).collect()),
            entrypoint: entrypoint
                .as_ref()
                .map(|e| e.iter().map(String::as_str).collect()),
            host_config,
            ..Default::default()
        };

        info!("Creating container with name: {}", name);
        // Create and start container
        let container = self
            .docker
            .create_container(
                Some(CreateContainerOptions {
                    name,
                    platform: None,
                }),
                config,
            )
            .await
            .map_err(|e| {
                error!("Failed to create container: {}", e);
                e
            })?;

        info!("Container created successfully with ID: {}", container.id);
        debug!("Starting container {}", container.id);

        self.docker
            .start_container(&container.id, None::<StartContainerOptions<String>>)
            .await?;
        info!("Container {} started successfully", container.id);

        Ok(container.id)
    }

    /// Remove container, volumes, and directories
    pub async fn remove_container(&self, container_id: &str) -> Result<(), DockerError> {
        let container = (self.get_container_details(container_id).await).ok();

        if container.is_some() {
            if let Err(e) = self.docker.stop_container(container_id, None).await {
                error!("Failed to stop container: {}", e);
            }
        }

        let max_retries = 10;

        // --- Step 1: Remove container with retries ---
        for attempt in 0..max_retries {
            match self.docker.remove_container(container_id, None).await {
                Ok(_) => {
                    info!("Container {} removed successfully", container_id);
                    break;
                }
                Err(DockerError::DockerResponseServerError {
                    status_code: 409, ..
                }) => {
                    debug!(
                        "Container removal in progress, retrying ({}/{})",
                        attempt + 1,
                        max_retries
                    );
                    tokio::time::sleep(Duration::from_secs(1)).await;
                }
                Err(DockerError::DockerResponseServerError {
                    status_code: 404, ..
                }) => {
                    break;
                }
                Err(e) => {
                    info!("Failed to remove container {}: {}", container_id, e);
                    return Err(e);
                }
            }
        }

        // --- Step 2: Ensure container is actually gone ---
        let mut gone = false;
        for _ in 0..5 {
            match self
                .docker
                .inspect_container(container_id, None::<InspectContainerOptions>)
                .await
            {
                Ok(_) => {
                    debug!("Container {} still exists, waiting...", container_id);
                    tokio::time::sleep(Duration::from_secs(1)).await;
                }
                Err(DockerError::DockerResponseServerError {
                    status_code: 404, ..
                }) => {
                    gone = true;
                    break;
                }
                Err(e) => {
                    error!("Failed to inspect container {}: {}", container_id, e);
                    break;
                }
            }
        }

        if !gone {
            error!("Container {} still exists after waiting", container_id);
        }

        // --- Step 3: Remove volume with retries ---
        if let Some(container) = container {
            let trimmed_name = container.names.first().unwrap().trim_start_matches('/');
            let volume_name = format!("{}_data", trimmed_name);

            for attempt in 0..max_retries {
                match self.docker.remove_volume(&volume_name, None).await {
                    Ok(_) => {
                        info!("Volume {} removed successfully", volume_name);
                        break;
                    }
                    Err(DockerError::DockerResponseServerError {
                        status_code: 404, ..
                    }) => {
                        debug!("Volume {} already removed", volume_name);
                        break;
                    }
                    Err(DockerError::DockerResponseServerError {
                        status_code: 409, ..
                    }) => {
                        debug!(
                            "Volume {} is still in use, retrying ({}/{})",
                            volume_name,
                            attempt + 1,
                            max_retries
                        );
                        tokio::time::sleep(Duration::from_secs(1)).await;
                    }
                    Err(e) => {
                        error!("Failed to remove volume {}: {}", volume_name, e);
                        break;
                    }
                }
            }

            // --- Step 4: Check if other containers with same task ID exist before removing directory ---
            let should_remove_directory = if let Ok(task_container) =
                TaskContainer::from_str(trimmed_name)
            {
                // Check if there are other containers with the same task ID
                match self.list_containers(true).await {
                    Ok(containers) => {
                        let other_containers_with_same_task = containers.iter().any(|c| {
                            c.names.iter().any(|name| {
                                let clean_name = name.trim_start_matches('/');
                                if let Ok(other_task_container) = TaskContainer::from_str(name) {
                                    // Same task ID but different container (not the one being removed)
                                    other_task_container.task_id == task_container.task_id
                                        && clean_name != trimmed_name
                                } else {
                                    false
                                }
                            })
                        });

                        if other_containers_with_same_task {
                            info!(
                                "Other containers with task ID {} exist, keeping shared directory",
                                task_container.task_id
                            );
                            false
                        } else {
                            info!("No other containers with task ID {} found, safe to remove directory", task_container.task_id);
                            true
                        }
                    }
                    Err(e) => {
                        error!("Failed to list containers for cleanup check: {}", e);
                        // Err on the side of caution - don't remove directory if we can't check
                        false
                    }
                }
            } else {
                // If we can't extract task ID, use original behavior
                true
            };

            if should_remove_directory {
                let dir_name = if let Ok(task_container) = TaskContainer::from_str(trimmed_name) {
                    task_container.data_dir_name()
                } else {
                    trimmed_name.to_string()
                };

                match self.safe_storage_path(&[&dir_name]) {
                    Ok(dir_path) => {
                        // Check if directory exists before attempting to remove it
                        if dir_path.exists() {
                            let mut success = false;

                            for attempt in 0..max_retries {
                                match std::fs::remove_dir_all(&dir_path) {
                                    Ok(_) => {
                                        info!(
                                            "Directory {} removed successfully",
                                            dir_path.display()
                                        );
                                        success = true;
                                        break;
                                    }
                                    Err(e) => {
                                        debug!(
                                            "Attempt {}/{} failed to remove dir {}: {}",
                                            attempt + 1,
                                            max_retries,
                                            dir_path.display(),
                                            e
                                        );
                                        tokio::time::sleep(Duration::from_secs(1)).await;
                                    }
                                }
                            }

                            if !success {
                                error!(
                                    "Failed to remove directory {} after {} attempts — trying fallback",
                                    dir_path.display(), max_retries
                                );

                                // Try `rm -rf` as fallback
                                match std::process::Command::new("rm")
                                    .arg("-rf")
                                    .arg(&dir_path)
                                    .status()
                                {
                                    Ok(status) if status.success() => {
                                        info!(
                                            "Fallback removal of {} succeeded",
                                            dir_path.display()
                                        );
                                    }
                                    Ok(status) => {
                                        error!("Fallback rm -rf failed with status {}", status);
                                    }
                                    Err(e) => {
                                        error!("Failed to execute fallback rm -rf: {}", e);
                                    }
                                }
                            }
                        } else {
                            debug!(
                                "Directory {} does not exist, skipping removal",
                                dir_path.display()
                            );
                        }
                    }
                    Err(e) => {
                        error!("Failed to create secure path for directory removal: {}", e);
                    }
                }
            }
        }

        Ok(())
    }

    pub async fn list_containers(&self, list_all: bool) -> Result<Vec<ContainerInfo>, DockerError> {
        debug!("Listing running containers");
        let options = Some(ListContainersOptions::<String> {
            all: list_all, // If true, list all containers. If false, only list running containers
            ..Default::default()
        });

        let containers = self.docker.list_containers(options).await?;
        let container_details: Vec<ContainerInfo> = containers
            .iter()
            .map(|c| ContainerInfo {
                id: c.id.clone().unwrap_or_default(),
                image: c.image.clone().unwrap_or_default(),
                names: c.names.clone().unwrap_or_default(),
                created: c.created.unwrap_or_default(),
            })
            .collect();

        Ok(container_details)
    }

    /// Get details for a specific container by ID
    pub async fn get_container_details(
        &self,
        container_id: &str,
    ) -> Result<ContainerDetails, DockerError> {
        debug!("Getting details for container: {}", container_id);
        let container = self.docker.inspect_container(container_id, None).await?;
        let state = container.state.clone();

        let info = ContainerDetails {
            id: container.id.unwrap_or_default(),
            image: container.image.unwrap_or_default(),
            status: state.as_ref().and_then(|s| s.status),
            status_code: state.as_ref().and_then(|s| s.exit_code),
            names: vec![container.name.unwrap_or_default()],
            created: container
                .created
                .and_then(|c| c.parse::<i64>().ok())
                .unwrap_or_default(),
        };

        debug!("Retrieved details for container {}", container_id);
        Ok(info)
    }

    pub async fn restart_container(&self, container_id: &str) -> Result<(), DockerError> {
        debug!("Restarting container: {}", container_id);
        self.docker.restart_container(container_id, None).await?;
        debug!("Container {} restarted successfully", container_id);
        Ok(())
    }

    pub async fn get_container_logs(
        &self,
        container_id: &str,
        tail: Option<i64>,
    ) -> Result<String, DockerError> {
        let tail_value = tail.unwrap_or(Self::DEFAULT_LOG_TAIL).to_string();
        let options = LogsOptions::<String> {
            stdout: true,
            stderr: true,
            tail: tail_value,
            timestamps: false,
            follow: false,
            ..Default::default()
        };

        let mut logs_stream = self.docker.logs(container_id, Some(options));
        let mut all_logs = Vec::new();
        // Buffer to accumulate a line that might be updated via carriage returns
        let mut current_line = String::new();

        while let Some(log_result) = logs_stream.next().await {
            match log_result {
                Ok(log_output) => {
                    let message_bytes = match log_output {
                        LogOutput::StdOut { message } | LogOutput::StdErr { message } => message,
                        LogOutput::Console { message } => message,
                        LogOutput::StdIn { message } => message,
                    };

                    // Strip ANSI escape sequences, skipping on error.
                    let cleaned: Vec<u8> = strip(&message_bytes);

                    // Convert to string without immediately replacing '\r'
                    let cleaned_str = String::from_utf8_lossy(&cleaned);

                    if cleaned_str.contains('\r') {
                        // For messages with carriage returns, treat it as an update to the current line.
                        let parts: Vec<&str> = cleaned_str.split('\r').collect();
                        if let Some(last_segment) = parts.last() {
                            // Update our current line buffer with the latest segment.
                            current_line = last_segment.to_string();
                        }
                    } else {
                        // Flush any buffered progress update if present.
                        if !current_line.is_empty() {
                            all_logs.push(current_line.clone());
                            current_line.clear();
                        }
                        // Process the message normally.
                        for line in cleaned_str.lines() {
                            let trimmed = line.trim();
                            if !trimmed.is_empty() {
                                all_logs.push(trimmed.to_string());
                            }
                        }
                    }
                }
                Err(e) => {
                    error!("Error getting logs: {}", e);
                    return Err(e);
                }
            }
        }
        // Push any leftover buffered line.
        if !current_line.is_empty() {
            all_logs.push(current_line);
        }
        let logs = all_logs.join("\n");
        debug!("Successfully retrieved logs for container {}", container_id);
        Ok(logs)
    }

    pub async fn inspect_container(
        &self,
        container_id: &str,
    ) -> Result<bollard::models::ContainerInspectResponse, DockerError> {
        self.docker
            .inspect_container(container_id, Some(InspectContainerOptions { size: false }))
            .await
    }
}<|MERGE_RESOLUTION|>--- conflicted
+++ resolved
@@ -414,6 +414,10 @@
                         }]),
                         binds: volume_binds,
                         shm_size: shm_size.map(|s| s as i64),
+                        restart_policy: Some(bollard::models::RestartPolicy {
+                            name: Some(bollard::models::RestartPolicyNameEnum::ON_FAILURE),
+                            maximum_retry_count: restart_policy_max_retries,
+                        }),
                         ..Default::default()
                     })
                 }
@@ -444,32 +448,14 @@
                         ]),
                         group_add: Some(vec!["video".to_string()]),
                         shm_size: shm_size.map(|s| s as i64),
+                        restart_policy: Some(bollard::models::RestartPolicy {
+                            name: Some(bollard::models::RestartPolicyNameEnum::ON_FAILURE),
+                            maximum_retry_count: restart_policy_max_retries,
+                        }),
                         ..Default::default()
                     })
                 }
-<<<<<<< HEAD
-            }
-=======
-            };
-
-            Some(HostConfig {
-                extra_hosts: Some(vec!["host.docker.internal:host-gateway".into()]),
-                device_requests: Some(vec![DeviceRequest {
-                    driver: Some("nvidia".into()),
-                    count: None,
-                    device_ids: Some(device_ids),
-                    capabilities: Some(vec![vec!["gpu".into()]]),
-                    options: Some(HashMap::new()),
-                }]),
-                binds: volume_binds,
-                shm_size: shm_size.map(|s| s as i64),
-                restart_policy: Some(bollard::models::RestartPolicy {
-                    name: Some(bollard::models::RestartPolicyNameEnum::ON_FAILURE),
-                    maximum_retry_count: restart_policy_max_retries,
-                }),
-                ..Default::default()
-            })
->>>>>>> c6538e72
+            }
         } else {
             Some(HostConfig {
                 extra_hosts: Some(vec!["host.docker.internal:host-gateway".into()]),
