--- conflicted
+++ resolved
@@ -52,16 +52,10 @@
 tracing-subscriber = { version = "0.3.19", features = ["env-filter"] }
 tracing-log = "0.2.0"
 time = "0.3.41"
-<<<<<<< HEAD
-iroh = "0.34.1"
-rand_v8 = { package = "rand", version = "0.8.5", features = ["std"] }
-rand_core_v6 = { package = "rand_core", version = "0.6.4", features = ["std"] }
-[features]
-default = []
-amd-gpu = ["rocm_smi_lib"]
-=======
 iroh = { workspace = true }
 rand_v8 = { workspace = true }
 rand_core_v6 = { workspace = true }
 dashmap = "6.1.0"
->>>>>>> 5f877878
+[features]
+default = []
+amd-gpu = ["rocm_smi_lib"]