--- conflicted
+++ resolved
@@ -298,13 +298,6 @@
                 if !discovery_node.is_active && existing_node.status == NodeStatus::Healthy {
                     // Node is active False but we have it in store and it is healthy
                     // This means that the node likely got kicked by e.g. the validator
-<<<<<<< HEAD
-                    // We simply remove it from the store now and will rediscover it later?
-                    info!("Node {node_address} is no longer active on chain, marking as ejected");
-                    if !discovery_node.is_provider_whitelisted {
-                        if let Err(e) = self
-                            .update_node_status(&node_address, NodeStatus::Ejected)
-=======
                     // Add a grace period check to avoid immediately marking nodes that just became healthy
                     let should_mark_inactive =
                         if let Some(last_status_change) = existing_node.last_status_change {
@@ -318,36 +311,25 @@
 
                     if should_mark_inactive {
                         info!(
-                            "Node {} is no longer active on chain, marking as ejected",
-                            node_address
+                            "Node {node_address} is no longer active on chain, marking as ejected"
                         );
                         if !discovery_node.is_provider_whitelisted {
                             if let Err(e) = self
                                 .update_node_status(&node_address, NodeStatus::Ejected)
                                 .await
                             {
-                                error!("Error updating node status: {}", e);
+                                error!("Error updating node status: {e}");
                             }
                         } else if let Err(e) = self
                             .update_node_status(&node_address, NodeStatus::Dead)
->>>>>>> 7ea89961
                             .await
                         {
                             error!("Error updating node status: {e}");
                         }
-<<<<<<< HEAD
-                    } else if let Err(e) = self
-                        .update_node_status(&node_address, NodeStatus::Dead)
-                        .await
-                    {
-                        error!("Error updating node status: {e}");
-=======
                     } else {
                         info!(
-                            "Node {} is no longer active on chain but recently became healthy, waiting before marking inactive",
-                            node_address
+                            "Node {node_address} is no longer active on chain but recently became healthy, waiting before marking inactive"
                         );
->>>>>>> 7ea89961
                     }
                 }
 
@@ -380,21 +362,16 @@
                         discovery_node.last_updated,
                     ) {
                         if last_change < last_updated {
-<<<<<<< HEAD
                             info!("Node {node_address} is dead but has been updated on discovery, marking as discovered");
-=======
-                            info!("Node {} is dead but has been updated on discovery, marking as discovered", node_address);
 
                             if existing_node.compute_specs != discovery_node.compute_specs {
                                 info!(
-                                    "Node {} compute specs changed, marking as discovered",
-                                    node_address
+                                    "Node {node_address} compute specs changed, marking as discovered"
                                 );
                                 let mut node = existing_node.clone();
                                 node.compute_specs = discovery_node.compute_specs.clone();
                                 let _ = self.store_context.node_store.add_node(node.clone()).await;
                             }
->>>>>>> 7ea89961
                             if let Err(e) = self
                                 .update_node_status(&node_address, NodeStatus::Discovered)
                                 .await
