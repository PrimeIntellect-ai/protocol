--- conflicted
+++ resolved
@@ -265,15 +265,6 @@
 
                 let status_group_plugin = group_plugin.clone();
                 let group_plugin_for_server = group_plugin.clone();
-<<<<<<< HEAD
-=======
-                let group_plugin_arc = Arc::new(group_plugin_for_server);
-
-                // Register the plugin as a task observer
-                if let Err(e) = group_plugin_arc.clone().register_observer().await {
-                    error!("Failed to register node groups plugin as observer: {e}");
-                }
->>>>>>> 3c7aabfd
 
                 node_groups_plugin = Some(group_plugin_for_server);
                 scheduler_plugins.push(group_plugin.into());
