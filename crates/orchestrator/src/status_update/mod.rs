--- conflicted
+++ resolved
@@ -66,8 +66,6 @@
         }
     }
 
-<<<<<<< HEAD
-=======
     #[cfg(test)]
     fn is_node_in_pool(&self, _: &OrchestratorNode) -> bool {
         true
@@ -84,19 +82,14 @@
         node_in_pool
     }
 
->>>>>>> 3c7aabfd
     async fn sync_dead_node_with_chain(
         &self,
         node: &OrchestratorNode,
     ) -> Result<(), anyhow::Error> {
-<<<<<<< HEAD
-        let node_in_pool = is_node_in_pool(self.contracts.clone(), self.pool_id, node).await;
-=======
         #[cfg(test)]
         let node_in_pool = self.is_node_in_pool(node);
         #[cfg(not(test))]
         let node_in_pool = self.is_node_in_pool(node).await;
->>>>>>> 3c7aabfd
         if node_in_pool {
             match self
                 .contracts
@@ -126,15 +119,10 @@
         let nodes = self.store_context.node_store.get_nodes().await?;
         for node in nodes {
             if node.status == NodeStatus::Dead {
-<<<<<<< HEAD
-                let node_in_pool =
-                    is_node_in_pool(self.contracts.clone(), self.pool_id, &node).await;
-=======
                 #[cfg(test)]
                 let node_in_pool = self.is_node_in_pool(&node);
                 #[cfg(not(test))]
                 let node_in_pool = self.is_node_in_pool(&node).await;
->>>>>>> 3c7aabfd
                 debug!("Node {:?} is in pool: {}", node.address, node_in_pool);
                 if node_in_pool {
                     if !self.disable_ejection {
@@ -159,7 +147,6 @@
         let nodes = self.store_context.node_store.get_nodes().await?;
         let futures = FuturesUnordered::new();
         for node in nodes {
-<<<<<<< HEAD
             let store_context = self.store_context.clone();
             let contracts = self.contracts.clone();
             let pool_id = self.pool_id;
@@ -184,44 +171,6 @@
                 )
             });
         }
-=======
-            let start_time = Instant::now();
-            let node = node.clone();
-            let old_status = node.status.clone();
-            let heartbeat = self
-                .store_context
-                .heartbeat_store
-                .get_heartbeat(&node.address)
-                .await?;
-            let unhealthy_counter: u32 = self
-                .store_context
-                .heartbeat_store
-                .get_unhealthy_counter(&node.address)
-                .await?;
-
-            #[cfg(test)]
-            let is_node_in_pool = self.is_node_in_pool(&node);
-            #[cfg(not(test))]
-            let is_node_in_pool = self.is_node_in_pool(&node).await;
-            let mut status_changed = false;
-            let mut new_status = node.status.clone();
-
-            match heartbeat {
-                Some(beat) => {
-                    // Update version if necessary
-                    if let Some(version) = &beat.version {
-                        if node.version.as_ref() != Some(version) {
-                            if let Err(e) = self
-                                .store_context
-                                .node_store
-                                .update_node_version(&node.address, version)
-                                .await
-                            {
-                                error!("Error updating node version: {e}");
-                            }
-                        }
-                    }
->>>>>>> 3c7aabfd
 
         let results: Vec<_> = futures.collect().await;
         for result in results {
@@ -273,26 +222,10 @@
                         .update_node_version(&node.address, version)
                         .await
                     {
-<<<<<<< HEAD
                         error!("Error updating node version: {}", e);
                     }
                 }
             }
-=======
-                        error!("Error clearing unhealthy counter: {e}");
-                    }
-                }
-                None => {
-                    // We don't have a heartbeat, increment unhealthy counter
-                    if let Err(e) = self
-                        .store_context
-                        .heartbeat_store
-                        .increment_unhealthy_counter(&node.address)
-                        .await
-                    {
-                        error!("Error incrementing unhealthy counter: {e}");
-                    }
->>>>>>> 3c7aabfd
 
             // Check if the node is in the pool (needed for status transitions)
 
@@ -318,7 +251,6 @@
                 status_changed = true;
             }
 
-<<<<<<< HEAD
             // Clear unhealthy counter on heartbeat receipt
             if let Err(e) = store_context
                 .heartbeat_store
@@ -363,38 +295,6 @@
                         if unhealthy_counter + 1 > 360 {
                             new_status = NodeStatus::Dead;
                             status_changed = true;
-=======
-            if status_changed {
-                // Clean up metrics when node becomes Dead, Ejected, or Banned
-                if matches!(
-                    &new_status,
-                    NodeStatus::Dead | NodeStatus::Ejected | NodeStatus::Banned
-                ) {
-                    let node_metrics = match self
-                        .store_context
-                        .metrics_store
-                        .get_metrics_for_node(node.address)
-                        .await
-                    {
-                        Ok(metrics) => metrics,
-                        Err(e) => {
-                            error!("Error getting metrics for node: {e}");
-                            Default::default()
-                        }
-                    };
-
-                    for (task_id, task_metrics) in node_metrics {
-                        for (label, _value) in task_metrics {
-                            // Remove from Redis metrics store
-                            if let Err(e) = self
-                                .store_context
-                                .metrics_store
-                                .delete_metric(&task_id, &label, &node.address.to_string())
-                                .await
-                            {
-                                error!("Error deleting metric: {e}");
-                            }
->>>>>>> 3c7aabfd
                         }
                     }
                 }
@@ -411,7 +311,6 @@
         }
     }
 
-<<<<<<< HEAD
     if status_changed {
         // Clean up metrics when node becomes Dead, Ejected, or Banned
         if matches!(
@@ -427,19 +326,9 @@
                 Err(e) => {
                     error!("Error getting metrics for node: {}", e);
                     Default::default()
-=======
-                if let Err(e) = self
-                    .store_context
-                    .node_store
-                    .update_node_status(&node.address, new_status)
-                    .await
-                {
-                    error!("Error updating node status: {e}");
->>>>>>> 3c7aabfd
                 }
             };
 
-<<<<<<< HEAD
             for (task_id, task_metrics) in node_metrics {
                 for (label, _value) in task_metrics {
                     // Remove from Redis metrics store
@@ -449,21 +338,6 @@
                         .await
                     {
                         error!("Error deleting metric: {}", e);
-=======
-                if let Some(updated_node) = self
-                    .store_context
-                    .node_store
-                    .get_node(&node.address)
-                    .await?
-                {
-                    for plugin in self.plugins.iter() {
-                        if let Err(e) = plugin
-                            .handle_status_change(&updated_node, &old_status)
-                            .await
-                        {
-                            error!("Error handling status change: {e}");
-                        }
->>>>>>> 3c7aabfd
                     }
                 }
             }
