use super::webhook::WebhookPlugin;
use crate::models::node::{NodeStatus, OrchestratorNode};
use crate::store::core::{RedisStore, StoreContext};
use crate::utils::loop_heartbeats::LoopHeartbeats;
use anyhow::Error;
use anyhow::Result;
use log::{debug, error, info, warn};
use rand::seq::IteratorRandom;
use redis::{AsyncCommands, Script};
use serde::{Deserialize, Serialize};
use shared::models::node::{ComputeRequirements, NodeLocation};
use shared::models::task::Task;
use std::time::Duration;
use std::{collections::BTreeSet, sync::Arc};
use std::{
    collections::{HashMap, HashSet},
    str::FromStr,
};

pub mod scheduler_impl;
pub mod status_update_impl;
#[cfg(test)]
mod tests;

const GROUP_KEY_PREFIX: &str = "node_group:";
const NODE_GROUP_MAP_KEY: &str = "node_to_group";
const GROUP_TASK_KEY_PREFIX: &str = "group_task:";
const GROUPS_INDEX_KEY: &str = "orchestrator:groups_index";

#[derive(Debug, Serialize, Deserialize, Clone, PartialEq)]
pub struct NodeGroupConfiguration {
    pub name: String,
    pub min_group_size: usize,
    pub max_group_size: usize,
    #[serde(deserialize_with = "deserialize_compute_requirements")]
    pub compute_requirements: Option<ComputeRequirements>,
}

fn deserialize_compute_requirements<'de, D>(
    deserializer: D,
) -> Result<Option<ComputeRequirements>, D::Error>
where
    D: serde::Deserializer<'de>,
{
    let s: Option<String> = Option::deserialize(deserializer)?;
    match s {
        Some(s) => ComputeRequirements::from_str(&s)
            .map(Some)
            .map_err(serde::de::Error::custom),
        None => Ok(None),
    }
}

impl NodeGroupConfiguration {
    pub fn is_valid(&self) -> bool {
        if self.max_group_size < self.min_group_size {
            return false;
        }
        true
    }
}

#[derive(Debug, Serialize, Deserialize, PartialEq, Eq, Clone)]
pub struct NodeGroup {
    pub id: String,
    pub nodes: BTreeSet<String>,
    pub created_at: chrono::DateTime<chrono::Utc>,
    pub configuration_name: String,
}

#[derive(Debug, Clone, PartialEq)]
pub struct TaskSwitchingPolicy {
    /// Whether to enable task switching at all
    pub enabled: bool,
    /// Prefer forming larger groups even if it means switching tasks
    pub prefer_larger_groups: bool,
}

#[derive(Debug, Clone, PartialEq)]
pub struct ProximityOptimizationPolicy {
    /// Optimize node groups based on proximity?
    pub enabled: bool,
}

impl Default for ProximityOptimizationPolicy {
    fn default() -> Self {
        Self { enabled: true }
    }
}

impl Default for TaskSwitchingPolicy {
    fn default() -> Self {
        Self {
            enabled: true,
            prefer_larger_groups: true,
        }
    }
}

pub struct NodeGroupsPlugin {
    configuration_templates: Vec<NodeGroupConfiguration>,
    store: Arc<RedisStore>,
    store_context: Arc<StoreContext>,
    node_groups_heartbeats: Option<Arc<LoopHeartbeats>>,
    webhook_plugins: Option<Vec<WebhookPlugin>>,
    task_switching_policy: TaskSwitchingPolicy,
    proximity_optimization_policy: ProximityOptimizationPolicy,
}

impl NodeGroupsPlugin {
    pub fn new(
        configuration_templates: Vec<NodeGroupConfiguration>,
        store: Arc<RedisStore>,
        store_context: Arc<StoreContext>,
        node_groups_heartbeats: Option<Arc<LoopHeartbeats>>,
        webhook_plugins: Option<Vec<WebhookPlugin>>,
    ) -> Self {
        Self::new_with_policy(
            configuration_templates,
            store,
            store_context,
            node_groups_heartbeats,
            webhook_plugins,
            TaskSwitchingPolicy::default(),
            ProximityOptimizationPolicy::default(),
        )
    }

    pub fn new_with_policy(
        configuration_templates: Vec<NodeGroupConfiguration>,
        store: Arc<RedisStore>,
        store_context: Arc<StoreContext>,
        node_groups_heartbeats: Option<Arc<LoopHeartbeats>>,
        webhook_plugins: Option<Vec<WebhookPlugin>>,
        task_switching_policy: TaskSwitchingPolicy,
        proximity_optimization_policy: ProximityOptimizationPolicy,
    ) -> Self {
        let mut sorted_configs = configuration_templates;

        let mut seen_names = HashSet::new();
        for config in &sorted_configs {
            if !seen_names.insert(config.name.clone()) {
                panic!("Configuration names must be unique");
            }
            if !config.is_valid() {
                panic!("Plugin configuration is invalid");
            }
        }

        sorted_configs.sort_by(|a, b| {
            // First priority: min_group_size (descending)
            let size_cmp = b.min_group_size.cmp(&a.min_group_size);
            if size_cmp != std::cmp::Ordering::Equal {
                return size_cmp;
            }

            // Second priority: configurations with requirements come before those without
            // This ensures specific configs (GPU, etc.) get processed before general configs
            match (&a.compute_requirements, &b.compute_requirements) {
                (Some(_), None) => std::cmp::Ordering::Less,
                (None, Some(_)) => std::cmp::Ordering::Greater,
                _ => std::cmp::Ordering::Equal,
            }
        });

        Self {
            configuration_templates: sorted_configs,
            store,
            store_context,
            node_groups_heartbeats,
            webhook_plugins,
            task_switching_policy,
            proximity_optimization_policy,
        }
    }

    // TODO: this should consume self; refactor this to separate running logic
    // and other components. it appears quite a lot of different logic is
    // combined into this one type
    pub async fn run_group_management_loop(&self, duration: u64) -> Result<(), Error> {
        let mut interval = tokio::time::interval(Duration::from_secs(duration));

        loop {
            let start = std::time::Instant::now();
            interval.tick().await;

            // First, form new groups with optimal sizing
            if let Err(e) = self.try_form_new_groups().await {
                error!("Error in group formation: {}", e);
            }

            if let Err(e) = self.try_merge_solo_groups().await {
                error!("Error in group merging: {}", e);
            }

            if let Some(heartbeats) = &self.node_groups_heartbeats {
                heartbeats.update_node_groups();
            }

            let elapsed = start.elapsed();
            log::info!("Group management loop completed in {:?}", elapsed);
        }
    }

    /// Check if a node is compatible with a configuration's compute requirements
    fn is_node_compatible_with_config(
        config: &NodeGroupConfiguration,
        node: &OrchestratorNode,
    ) -> bool {
        match (&config.compute_requirements, &node.compute_specs) {
            (Some(reqs), Some(specs)) => specs.meets(reqs),
            (None, _) => true,
            _ => false,
        }
    }

    /// Calculate the distance between two geographic locations using the Haversine formula
    fn calculate_distance(loc1: &NodeLocation, loc2: &NodeLocation) -> f64 {
        const EARTH_RADIUS_KM: f64 = 6371.0;

        let lat1_rad = loc1.latitude.to_radians();
        let lat2_rad = loc2.latitude.to_radians();
        let delta_lat = (loc2.latitude - loc1.latitude).to_radians();
        let delta_lon = (loc2.longitude - loc1.longitude).to_radians();

        let a = (delta_lat / 2.0).sin().powi(2)
            + lat1_rad.cos() * lat2_rad.cos() * (delta_lon / 2.0).sin().powi(2);
        let c = 2.0 * a.sqrt().atan2((1.0 - a).sqrt());

        EARTH_RADIUS_KM * c
    }

    /// Sort nodes by proximity to a reference node
    fn sort_nodes_by_proximity(
        reference_node: &OrchestratorNode,
        nodes: &mut Vec<&OrchestratorNode>,
    ) {
        if let Some(ref_location) = &reference_node.location {
            nodes.sort_by(|a, b| {
                let dist_a = a
                    .location
                    .as_ref()
                    .map(|loc| Self::calculate_distance(ref_location, loc))
                    .unwrap_or(f64::MAX);
                let dist_b = b
                    .location
                    .as_ref()
                    .map(|loc| Self::calculate_distance(ref_location, loc))
                    .unwrap_or(f64::MAX);
                dist_a
                    .partial_cmp(&dist_b)
                    .unwrap_or(std::cmp::Ordering::Equal)
            });
        }
    }
    /// Determine if task switching is beneficial for group formation
    async fn should_switch_tasks(
        &self,
        current_groups: &[NodeGroup],
        potential_merged_size: usize,
    ) -> Result<bool, Error> {
        // Check if task switching is enabled
        if !self.task_switching_policy.enabled {
            return Ok(false);
        }

        // Must be solo groups to consider switching
        if !current_groups.iter().all(|g| g.nodes.len() == 1) {
            return Ok(false);
        }

        if potential_merged_size < 2 {
            return Ok(false);
        }

        // If prefer_larger_groups is disabled and all groups have tasks, don't switch
        if !self.task_switching_policy.prefer_larger_groups {
            for group in current_groups {
                if self.get_current_group_task(&group.id).await?.is_some() {
                    debug!(
                        "Group {} has task and prefer_larger_groups is disabled",
                        group.id
                    );
                    return Ok(false);
                }
            }
        }

        debug!(
            "Task switching beneficial: merging {} solo groups into group of size {} (policy: prefer_larger_groups={})",
            current_groups.len(),
            potential_merged_size,
            self.task_switching_policy.prefer_larger_groups
        );
        Ok(true)
    }

    /// Atomically create a new group with Redis operations
    async fn create_group_atomically(
        &self,
        group: &NodeGroup,
        conn: &mut redis::aio::MultiplexedConnection,
    ) -> Result<(), Error> {
        let mut pipe = redis::pipe();
        pipe.atomic();

        // Store group data
        let group_key = get_group_key(&group.id);
        let group_data = serde_json::to_string(group)?;
        pipe.set(&group_key, group_data);

        // Add group ID to groups index
        pipe.sadd(GROUPS_INDEX_KEY, &group.id);

        // Map nodes to group
        for node in &group.nodes {
            pipe.hset(NODE_GROUP_MAP_KEY, node, &group.id);
        }

        pipe.query_async::<()>(conn).await?;
        Ok(())
    }

<<<<<<< HEAD
=======
    fn generate_group_id() -> String {
        use rand::Rng;
        let mut rng = rand::rng();
        format!("{:x}", rng.random::<u64>())
    }

    fn get_group_key(group_id: &str) -> String {
        format!("{GROUP_KEY_PREFIX}{group_id}")
    }

>>>>>>> 3c7aabfd
    pub async fn get_node_group(&self, node_addr: &str) -> Result<Option<NodeGroup>, Error> {
        let mut conn = self.store.client.get_multiplexed_async_connection().await?;

        let group_id: Option<String> = conn.hget(NODE_GROUP_MAP_KEY, node_addr).await?;
        if let Some(group_id) = group_id {
            let group_key = get_group_key(&group_id);
            let group_data: Option<String> = conn.get(&group_key).await?;
            if let Some(group_data) = group_data {
                return Ok(Some(serde_json::from_str(&group_data)?));
            }
        }

        Ok(None)
    }

    pub async fn get_node_groups_batch(
        &self,
        node_addresses: &[String],
    ) -> Result<HashMap<String, Option<NodeGroup>>, Error> {
        let mut conn = self.store.client.get_multiplexed_async_connection().await?;
        let mut result = HashMap::new();

        if node_addresses.is_empty() {
            return Ok(result);
        }

        let mut pipe = redis::pipe();
        for node_addr in node_addresses {
            pipe.hget(NODE_GROUP_MAP_KEY, node_addr);
        }
        let group_ids: Vec<Option<String>> = pipe.query_async(&mut conn).await?;

        let unique_group_ids: HashSet<String> = group_ids
            .iter()
            .filter_map(|opt| opt.as_ref())
            .cloned()
            .collect();

        // Step 3: Batch fetch all group data
        let group_data: HashMap<String, NodeGroup> = if !unique_group_ids.is_empty() {
            let group_keys: Vec<String> = unique_group_ids
                .iter()
                .map(|id| get_group_key(id))
                .collect();

            let group_values: Vec<Option<String>> = conn.mget(&group_keys).await?;

            unique_group_ids
                .into_iter()
                .zip(group_values.into_iter())
                .filter_map(|(group_id, group_json)| {
                    group_json.and_then(|json| {
                        serde_json::from_str::<NodeGroup>(&json)
                            .map_err(|e| {
                                error!("Failed to parse group {group_id} data: {e}");
                                e
                            })
                            .ok()
                            .map(|group| (group_id, group))
                    })
                })
                .collect()
        } else {
            HashMap::new()
        };

        // Step 4: Build result mapping node addresses to their groups
        for (node_addr, group_id) in node_addresses.iter().zip(group_ids.iter()) {
            let group = group_id.as_ref().and_then(|id| group_data.get(id)).cloned();
            result.insert(node_addr.clone(), group);
        }

        Ok(result)
    }

    pub async fn get_available_configurations(&self) -> Vec<NodeGroupConfiguration> {
        let mut conn = match self.store.client.get_multiplexed_async_connection().await {
            Ok(conn) => conn,
            Err(_) => return vec![],
        };

        let available_configs: HashSet<String> = conn
            .smembers("available_node_group_configs")
            .await
            .unwrap_or_default();

        let mut configs: Vec<NodeGroupConfiguration> = self
            .configuration_templates
            .iter()
            .filter(|config| available_configs.contains(&config.name))
            .cloned()
            .collect();

        configs.sort_by(|a, b| b.min_group_size.cmp(&a.min_group_size));
        configs
    }

    pub fn get_all_configuration_templates(&self) -> Vec<NodeGroupConfiguration> {
        self.configuration_templates.clone()
    }

    pub fn get_idx_in_group(
        &self,
        node_group: &NodeGroup,
        node_addr: &str,
    ) -> Result<usize, Error> {
        node_group
            .nodes
            .iter()
            .position(|n| n == &node_addr.to_string())
            .ok_or_else(|| anyhow::anyhow!("Node {} not found in group", node_addr))
    }

    async fn get_current_group_task(&self, group_id: &str) -> Result<Option<Task>, Error> {
        let mut conn = self.store.client.get_multiplexed_async_connection().await?;
        let task_key = format!("{GROUP_TASK_KEY_PREFIX}{group_id}");
        let task_id: Option<String> = conn.get(&task_key).await?;

        if let Some(task_id) = task_id {
            if let Some(task) = self.store_context.task_store.get_task(&task_id).await? {
                return Ok(Some(task));
            }

            warn!("Task id set but task not found");
            let script = Script::new(
                r#"
            local task_key = KEYS[1]
            local expected_task_id = ARGV[1]
            
            local current_task_id = redis.call('GET', task_key)
            if current_task_id == expected_task_id then
                redis.call('DEL', task_key)
                return 1
            else
                return 0
            end
        "#,
            );

            let _: () = script
                .key(&task_key)
                .arg(task_id)
                .invoke_async(&mut conn)
                .await?;
        }
        Ok(None)
    }

    pub async fn assign_task_to_group(&self, group_id: &str, task_id: &str) -> Result<bool, Error> {
        let mut conn = self.store.client.get_multiplexed_async_connection().await?;
        let task_key = format!("{GROUP_TASK_KEY_PREFIX}{group_id}");
        let result: bool = conn.set_nx::<_, _, bool>(&task_key, task_id).await?;
        Ok(result)
    }

    async fn try_form_new_groups(&self) -> Result<Vec<NodeGroup>, Error> {
        let mut conn = self.store.client.get_multiplexed_async_connection().await?;

        let mut formed_groups = Vec::new();

        let available_configurations = self.get_available_configurations().await;
        debug!("Available configurations: {available_configurations:?}");

        let nodes = self.store_context.node_store.get_nodes().await?;
        let assigned_nodes: std::collections::HashMap<String, String> =
            conn.hgetall(NODE_GROUP_MAP_KEY).await?;

        debug!("Assigned nodes: {assigned_nodes:?}");

        let mut healthy_nodes = nodes
            .iter()
            .filter(|node| node.status == NodeStatus::Healthy)
            .filter(|node| node.p2p_id.is_some())
            .filter(|node| !assigned_nodes.contains_key(&node.address.to_string()))
            .collect::<Vec<&OrchestratorNode>>();
        info!(
            "Found {} healthy nodes for potential group formation",
            healthy_nodes.len()
        );

        let mut total_available = healthy_nodes.len();

        for config in &available_configurations {
            debug!("Checking configuration: {config:?}");
            while total_available >= config.min_group_size {
                let initial_available = total_available;

                // Find compatible nodes for this configuration
                let compatible_nodes: Vec<&OrchestratorNode> = healthy_nodes
                    .iter()
                    .filter(|node| Self::is_node_compatible_with_config(config, node))
                    .cloned()
                    .collect();

                if compatible_nodes.len() < config.min_group_size {
                    break;
                }

                let mut available_nodes = BTreeSet::new();
                let mut nodes_to_remove = Vec::new();

                if self.proximity_optimization_policy.enabled {
                    // Start with a seed node (prefer nodes with location data)
                    let seed_node = compatible_nodes
                        .iter()
                        .find(|n| n.location.is_some())
                        .or(compatible_nodes.first())
                        .copied();

                    if let Some(seed) = seed_node {
                        // Add the seed node
                        available_nodes.insert(seed.address.to_string());
                        nodes_to_remove.push(seed.address.to_string());

                        // Sort remaining nodes by proximity to seed
                        let mut remaining_compatible: Vec<&OrchestratorNode> = compatible_nodes
                            .into_iter()
                            .filter(|n| n.address != seed.address)
                            .collect();
                        Self::sort_nodes_by_proximity(seed, &mut remaining_compatible);

                        // Add closest nodes until we reach the desired size
                        for node in remaining_compatible {
                            if available_nodes.len() >= config.max_group_size {
                                break;
                            }
                            available_nodes.insert(node.address.to_string());
                            nodes_to_remove.push(node.address.to_string());
                        }
                    }
                } else {
                    for node in compatible_nodes {
                        if available_nodes.len() >= config.max_group_size {
                            break;
                        }
                        available_nodes.insert(node.address.to_string());
                        nodes_to_remove.push(node.address.to_string());
                    }
                }

                // Not enough nodes to form a group
                if available_nodes.len() < config.min_group_size {
                    break;
                }

                // Create new group
<<<<<<< HEAD
                let group_id = generate_group_id();
                debug!("Generating new group with ID: {}", group_id);
=======
                let group_id = Self::generate_group_id();
                debug!("Generating new group with ID: {group_id}");
>>>>>>> 3c7aabfd

                let group = NodeGroup {
                    id: group_id.clone(),
                    nodes: available_nodes.clone(),
                    created_at: chrono::Utc::now(),
                    configuration_name: config.name.clone(),
                };
                debug!("Created new group structure: {group:?}");

                // Use atomic group creation helper
                self.create_group_atomically(&group, &mut conn).await?;

                // Remove used nodes from healthy_nodes
                let prev_healthy_count = healthy_nodes.len();
                healthy_nodes.retain(|node| !nodes_to_remove.contains(&node.address.to_string()));
                total_available = healthy_nodes.len();
                debug!(
                    "Removed {} nodes from healthy pool ({} remaining)",
                    prev_healthy_count - healthy_nodes.len(),
                    healthy_nodes.len()
                );

                info!(
                    "Created new group {} with {} nodes for configuration {}{}",
                    group_id,
                    available_nodes.len(),
                    config.name,
                    if available_nodes.len() == config.max_group_size {
                        " (limited by max size)"
                    } else {
                        ""
                    }
                );
                debug!("Group details: {group:?}");
                formed_groups.push(group);
                if total_available == initial_available {
                    break; // No progress made, exit this config
                }
            }
        }

        let webhook_groups = formed_groups.clone();
        for group in webhook_groups {
            if let Some(plugins) = &self.webhook_plugins {
                for plugin in plugins.iter() {
                    if let Err(e) = plugin.send_group_created(
                        group.id.clone(),
                        group.configuration_name.clone(),
                        group.nodes.iter().cloned().collect(),
                    ) {
                        error!("Failed to send group created webhook: {}", e);
                    }
                }
            }
        }

        Ok(formed_groups)
    }

    /// Try to merge single-node groups when possible, including task switching
    async fn try_merge_solo_groups(&self) -> Result<Vec<NodeGroup>, Error> {
        debug!("Starting solo group merging process with task switching support");
        let mut conn = self.store.client.get_multiplexed_async_connection().await?;
        let mut merged_groups = Vec::new();

        // Get all existing groups and available configurations
        let all_groups = self.get_all_groups().await?;

        // Quick optimization: check if there are any solo groups before proceeding
        let solo_groups_count = all_groups.iter().filter(|g| g.nodes.len() == 1).count();
        if solo_groups_count < 2 {
            debug!("Found {solo_groups_count} solo groups, merging not beneficial");
            return Ok(merged_groups);
        }

        let available_configurations = self.get_available_configurations().await;

        debug!(
            "Found {} total groups ({} solo) for potential merging",
            all_groups.len(),
            solo_groups_count
        );

        for config in &available_configurations {
            // up-to-date list of groups
            let current_groups = self.get_all_groups().await?;
            let config_merged_groups = self
                .try_merge_groups_for_config(&current_groups, config, &mut conn)
                .await?;
            merged_groups.extend(config_merged_groups);
        }

        if !merged_groups.is_empty() {
            info!(
                "Group merging completed: created {} new merged groups",
                merged_groups.len()
            );
        } else {
            debug!("No groups were merged");
        }

        Ok(merged_groups)
    }

    /// Try to merge groups for a specific configuration
    async fn try_merge_groups_for_config(
        &self,
        all_groups: &[NodeGroup],
        config: &NodeGroupConfiguration,
        conn: &mut redis::aio::MultiplexedConnection,
    ) -> Result<Vec<NodeGroup>, Error> {
        let mut merged_groups = Vec::new();

        // Find compatible solo groups (including those with tasks)
        let compatible_groups = self.find_compatible_solo_groups(all_groups, config).await?;

        if compatible_groups.len() < config.min_group_size {
            debug!("Not enough compatible groups to merge");
            return Ok(merged_groups);
        }

        // Group merging attempts
        let mut remaining_groups = compatible_groups;
        while remaining_groups.len() >= config.min_group_size {
            let merge_result = self
                .attempt_group_merge(&remaining_groups, config, conn)
                .await?;

            match merge_result {
                Some((merged_group, used_group_ids)) => {
                    merged_groups.push(merged_group);
                    remaining_groups.retain(|g| !used_group_ids.contains(&g.id));
                }
                None => break, // No more merges possible
            }
        }

        Ok(merged_groups)
    }

    /// Find solo groups compatible with a configuration
    async fn find_compatible_solo_groups(
        &self,
        all_groups: &[NodeGroup],
        config: &NodeGroupConfiguration,
    ) -> Result<Vec<NodeGroup>, Error> {
        let nodes = self.store_context.node_store.get_nodes().await?;
        let node_specs: HashMap<String, &OrchestratorNode> = nodes
            .iter()
            .map(|node| (node.address.to_string(), node))
            .collect();

        let mut compatible_groups = Vec::new();

        for group in all_groups {
            if group.nodes.len() == 1
                && self.is_group_compatible_with_config(group, config, &node_specs)
            {
                compatible_groups.push(group.clone());
            }
        }

        Ok(compatible_groups)
    }

    /// Check if a group is compatible with a configuration
    fn is_group_compatible_with_config(
        &self,
        group: &NodeGroup,
        config: &NodeGroupConfiguration,
        node_specs: &HashMap<String, &OrchestratorNode>,
    ) -> bool {
        group.nodes.iter().all(|node_addr| {
            node_specs
                .get(node_addr)
                .map(|node| Self::is_node_compatible_with_config(config, node))
                .unwrap_or(false)
        })
    }

    /// Attempt to merge a group of compatible groups
    async fn attempt_group_merge(
        &self,
        compatible_groups: &[NodeGroup],
        config: &NodeGroupConfiguration,
        conn: &mut redis::aio::MultiplexedConnection,
    ) -> Result<Option<(NodeGroup, Vec<String>)>, Error> {
        let mut merge_batch = Vec::new();
        let mut total_nodes = BTreeSet::new();
        let mut groups_to_dissolve = Vec::new();

        // If proximity optimization is enabled, try to use location-based selection
        if self.proximity_optimization_policy.enabled {
            // Get node information for location data
            let nodes = self.store_context.node_store.get_nodes().await?;
            let node_map: HashMap<String, &OrchestratorNode> = nodes
                .iter()
                .map(|node| (node.address.to_string(), node))
                .collect();

            // Try to find a seed group with location data
            let seed_group = compatible_groups.iter().find(|group| {
                group
                    .nodes
                    .iter()
                    .next()
                    .and_then(|addr| node_map.get(addr))
                    .and_then(|node| node.location.as_ref())
                    .is_some()
            });

            if let Some(seed) = seed_group {
                // Found a seed with location, use proximity-based selection
                let seed_node = node_map.get(seed.nodes.iter().next().unwrap()).unwrap();

                merge_batch.push(seed.clone());
                total_nodes.extend(seed.nodes.iter().cloned());
                groups_to_dissolve.push(seed.id.clone());

                // Create a sorted list of remaining groups by proximity
                let mut remaining_with_distance: Vec<(f64, &NodeGroup)> = compatible_groups
                    .iter()
                    .filter(|g| g.id != seed.id)
                    .filter_map(|group| {
                        let node_addr = group.nodes.iter().next()?;
                        let node = node_map.get(node_addr)?;
                        let node_loc = node.location.as_ref()?;
                        let seed_loc = seed_node.location.as_ref()?;
                        let distance = Self::calculate_distance(seed_loc, node_loc);
                        Some((distance, group))
                    })
                    .collect();

                remaining_with_distance
                    .sort_by(|a, b| a.0.partial_cmp(&b.0).unwrap_or(std::cmp::Ordering::Equal));

                // Add closest groups first
                for (_, group) in remaining_with_distance {
                    if total_nodes.len() + group.nodes.len() <= config.max_group_size {
                        merge_batch.push(group.clone());
                        total_nodes.extend(group.nodes.iter().cloned());
                        groups_to_dissolve.push(group.id.clone());

                        if total_nodes.len() >= config.max_group_size {
                            break;
                        }
                    }
                }
            }
        }

        // If no proximity-based selection happened or we still need more groups, use original logic
        if merge_batch.is_empty()
            || (total_nodes.len() < config.max_group_size
                && total_nodes.len() < config.min_group_size)
        {
            // Reset if we didn't get enough nodes
            if total_nodes.len() < config.min_group_size {
                merge_batch.clear();
                total_nodes.clear();
                groups_to_dissolve.clear();
            }

            // Original selection logic
            for group in compatible_groups {
                if !groups_to_dissolve.contains(&group.id)
                    && total_nodes.len() + group.nodes.len() <= config.max_group_size
                {
                    merge_batch.push(group.clone());
                    total_nodes.extend(group.nodes.iter().cloned());
                    groups_to_dissolve.push(group.id.clone());

                    if total_nodes.len() >= config.max_group_size {
                        break;
                    }
                }
            }
        }
        // Validate merge conditions
        if !self
            .is_merge_beneficial(&merge_batch, total_nodes.len())
            .await?
        {
            return Ok(None);
        }

        // Perform the merge
        self.execute_group_merge(&merge_batch, config, &total_nodes, conn)
            .await
    }

    /// Check if merging these groups would be beneficial
    async fn is_merge_beneficial(
        &self,
        groups: &[NodeGroup],
        new_size: usize,
    ) -> Result<bool, Error> {
        if groups.len() < 2 || new_size < 2 {
            return Ok(false);
        }
        // Check if task switching is beneficial
        self.should_switch_tasks(groups, new_size).await
    }

    /// Execute the actual group merge with Redis operations
    async fn execute_group_merge(
        &self,
        groups_to_merge: &[NodeGroup],
        config: &NodeGroupConfiguration,
        merged_nodes: &BTreeSet<String>,
        conn: &mut redis::aio::MultiplexedConnection,
    ) -> Result<Option<(NodeGroup, Vec<String>)>, Error> {
        let group_ids_to_dissolve: Vec<String> =
            groups_to_merge.iter().map(|g| g.id.clone()).collect();

        // Create new merged group
        let new_group_id = generate_group_id();
        let merged_group = NodeGroup {
            id: new_group_id.clone(),
            nodes: merged_nodes.clone(),
            created_at: chrono::Utc::now(),
            configuration_name: config.name.clone(),
        };

        // Find the best task for the new group before starting transaction
        let selected_task = self.find_best_task_for_group(&merged_group).await?;

        // Begin atomic Redis transaction
        let mut pipe = redis::pipe();
        pipe.atomic();

        // Dissolve old groups
        for group_id in &group_ids_to_dissolve {
            // Get group data for webhook notifications (done before deletion)
            let group_key = get_group_key(group_id);

            // Remove nodes from group mapping
            if let Some(old_group) = groups_to_merge.iter().find(|g| &g.id == group_id) {
                for node in &old_group.nodes {
                    pipe.hdel(NODE_GROUP_MAP_KEY, node);
                }
            }

            // Remove group ID from groups index
            pipe.srem(GROUPS_INDEX_KEY, group_id);

            // Delete group task assignment
            let task_key = format!("{GROUP_TASK_KEY_PREFIX}{group_id}");
            pipe.del(&task_key);

            // Delete group
            pipe.del(&group_key);
        }

        // Create new merged group
        let group_key = get_group_key(&new_group_id);
        let group_data = serde_json::to_string(&merged_group)?;
        pipe.set(&group_key, group_data);

        // Add new group ID to groups index
        pipe.sadd(GROUPS_INDEX_KEY, &new_group_id);

        // Map nodes to new group
        for node in merged_nodes {
            pipe.hset(NODE_GROUP_MAP_KEY, node, &new_group_id);
        }

        // Assign task to new group if one was found
        if let Some(task) = &selected_task {
            let task_key = format!("{GROUP_TASK_KEY_PREFIX}{new_group_id}");
            pipe.set_nx(&task_key, task.id.to_string());
        }

        // Execute all operations atomically
        pipe.query_async::<()>(conn).await?;

        // Log results
        if let Some(task) = &selected_task {
            info!(
                "Successfully merged {} solo groups into group {} with {} nodes for configuration {} and assigned task {}",
                groups_to_merge.len(),
                new_group_id,
                merged_nodes.len(),
                config.name,
                task.id
            );
        } else {
            warn!(
                "Successfully merged {} solo groups into group {} with {} nodes for configuration {} but NO TASK ASSIGNED - group will be idle",
                groups_to_merge.len(),
                new_group_id,
                merged_nodes.len(),
                config.name
            );
        }

        // Send webhook notifications
        self.send_merge_webhooks(groups_to_merge, &merged_group);

        Ok(Some((merged_group, group_ids_to_dissolve)))
    }

    /// Send webhook notifications for group merging
    fn send_merge_webhooks(&self, dissolved_groups: &[NodeGroup], merged_group: &NodeGroup) {
        if let Some(plugins) = &self.webhook_plugins {
            // Send dissolved notifications
            for group in dissolved_groups {
                for plugin in plugins.iter() {
                    if let Err(e) = plugin.send_group_destroyed(
                        group.id.clone(),
                        group.configuration_name.clone(),
                        group.nodes.iter().cloned().collect(),
                    ) {
                        error!("Failed to send group dissolved webhook: {}", e);
                    }
                }
            }

            // Send created notification
            for plugin in plugins.iter() {
                if let Err(e) = plugin.send_group_created(
                    merged_group.id.clone(),
                    merged_group.configuration_name.clone(),
                    merged_group.nodes.iter().cloned().collect(),
                ) {
                    error!("Failed to send group created webhook: {}", e);
                }
            }
        }
    }

<<<<<<< HEAD
    pub(crate) async fn dissolve_group(&self, group_id: &str) -> Result<(), Error> {
        dissolve_group(group_id, &self.store, &self.webhook_plugins).await
    }

    pub(crate) async fn get_all_groups(&self) -> Result<Vec<NodeGroup>, Error> {
=======
    pub async fn run_group_management_loop(&self, duration: u64) -> Result<(), Error> {
        let mut interval = tokio::time::interval(Duration::from_secs(duration));

        loop {
            let start = std::time::Instant::now();
            interval.tick().await;

            // First, form new groups with optimal sizing
            if let Err(e) = self.try_form_new_groups().await {
                error!("Error in group formation: {e}");
            }

            if let Err(e) = self.try_merge_solo_groups().await {
                error!("Error in group merging: {e}");
            }

            if let Some(heartbeats) = &self.node_groups_heartbeats {
                heartbeats.update_node_groups();
            }

            let elapsed = start.elapsed();
            log::info!("Group management loop completed in {elapsed:?}");
        }
    }

    pub async fn dissolve_group(&self, group_id: &str) -> Result<(), Error> {
        debug!("Attempting to dissolve group: {group_id}");
        let mut conn = self.store.client.get_multiplexed_async_connection().await?;

        let group_key = Self::get_group_key(group_id);
        let group_data: Option<String> = conn.get(&group_key).await?;

        if let Some(group_data) = group_data {
            let group: NodeGroup = serde_json::from_str(&group_data)?;
            debug!("Found group to dissolve: {group:?}");

            // Use a Redis transaction to atomically dissolve the group
            let mut pipe = redis::pipe();
            pipe.atomic();

            // Remove all nodes from the group mapping
            debug!("Removing {} nodes from group mapping", group.nodes.len());
            for node in &group.nodes {
                pipe.hdel(NODE_GROUP_MAP_KEY, node);
            }

            // Remove group ID from groups index
            pipe.srem(GROUPS_INDEX_KEY, group_id);

            // Delete group task assignment
            let task_key = format!("{GROUP_TASK_KEY_PREFIX}{group_id}");
            debug!("Deleting group task assignment from key: {task_key}");
            pipe.del(&task_key);

            // Delete group
            debug!("Deleting group data from key: {group_key}");
            pipe.del(&group_key);

            // Execute all operations atomically
            pipe.query_async::<()>(&mut conn).await?;

            info!(
                "Dissolved group {} with {} nodes",
                group_id,
                group.nodes.len()
            );
            if let Some(plugins) = &self.webhook_plugins {
                for plugin in plugins.iter() {
                    if let Err(e) = plugin.send_group_destroyed(
                        group.id.clone(),
                        group.configuration_name.clone(),
                        group.nodes.iter().cloned().collect(),
                    ) {
                        error!("Failed to send group dissolved webhook: {}", e);
                    }
                }
            }
        } else {
            debug!("No group found with ID: {group_id}");
        }

        Ok(())
    }

    pub fn get_task_topologies(&self, task: &Task) -> Result<Vec<String>, Error> {
        debug!("Getting topologies for task: {task:?}");
        if let Some(config) = &task.scheduling_config {
            if let Some(plugins) = &config.plugins {
                if let Some(node_groups) = plugins.get("node_groups") {
                    if let Some(allowed_topologies) = node_groups.get("allowed_topologies") {
                        debug!("Found allowed topologies: {allowed_topologies:?}");
                        return Ok(allowed_topologies.iter().map(|t| t.to_string()).collect());
                    }
                }
            }
        }
        debug!("No topologies found for task");
        Ok(vec![])
    }

    pub async fn get_all_tasks_for_topology(&self, topology: &str) -> Result<Vec<Task>, Error> {
        debug!("Getting all tasks for topology: {topology}");
        let all_tasks = self.store_context.task_store.get_all_tasks().await?;
        debug!("Found {} total tasks to check", all_tasks.len());

        let mut tasks = Vec::new();
        for task in all_tasks {
            let topologies = self.get_task_topologies(&task)?;
            if topologies.contains(&topology.to_string()) {
                tasks.push(task);
            }
        }
        debug!("Found {} tasks for topology {}", tasks.len(), topology);
        Ok(tasks)
    }

    pub async fn get_all_groups(&self) -> Result<Vec<NodeGroup>, Error> {
>>>>>>> 3c7aabfd
        debug!("Getting all groups");
        let mut conn = self.store.client.get_multiplexed_async_connection().await?;

        // Use SMEMBERS to get all group IDs from the groups index
        let group_ids: Vec<String> = conn.smembers(GROUPS_INDEX_KEY).await?;

        if group_ids.is_empty() {
            debug!("No groups found in index");
            return Ok(Vec::new());
        }

        debug!("Found {} group IDs in index", group_ids.len());

        // Use MGET to batch fetch all group data
        let group_keys: Vec<String> = group_ids.iter().map(|id| get_group_key(id)).collect();

        let group_values: Vec<Option<String>> = conn.mget(&group_keys).await?;

        // Parse the group data
        let mut groups = Vec::new();
        for (group_id, group_data) in group_ids.iter().zip(group_values.iter()) {
            if let Some(group_data) = group_data {
                match serde_json::from_str::<NodeGroup>(group_data) {
                    Ok(group) => groups.push(group),
                    Err(e) => {
                        error!("Failed to parse group {group_id} data: {e}");
                    }
                }
            } else {
                warn!("Group {group_id} exists in index but has no data");
            }
        }

        groups.sort_by(|a, b| a.id.cmp(&b.id));

        debug!("Successfully loaded {} groups", groups.len());
        Ok(groups)
    }

    pub(crate) async fn get_group_by_id(&self, group_id: &str) -> Result<Option<NodeGroup>, Error> {
        let mut conn = self.store.client.get_multiplexed_async_connection().await?;
        let group_key = get_group_key(group_id);

        if let Some(group_data) = conn.get::<_, Option<String>>(&group_key).await? {
            Ok(Some(serde_json::from_str(&group_data)?))
        } else {
            Ok(None)
        }
    }

    pub(crate) async fn get_all_node_group_mappings(
        &self,
    ) -> Result<HashMap<String, String>, Error> {
        let mut conn = self.store.client.get_multiplexed_async_connection().await?;

        let mappings: HashMap<String, String> = conn.hgetall(NODE_GROUP_MAP_KEY).await?;
        Ok(mappings)
    }

<<<<<<< HEAD
=======
    /// Get all groups assigned to a specific task
    /// Returns a list of group IDs that are currently working on the given task
    pub async fn get_groups_for_task(&self, task_id: &str) -> Result<Vec<String>, Error> {
        debug!("Getting all groups for task: {task_id}");
        let mut conn = self.store.client.get_multiplexed_async_connection().await?;

        // First, collect all group_task keys
        let pattern = format!("{GROUP_TASK_KEY_PREFIX}*");
        let mut iter: redis::AsyncIter<String> = conn.scan_match(&pattern).await?;
        let mut all_keys = Vec::new();

        while let Some(key) = iter.next_item().await {
            all_keys.push(key);
        }

        // Drop the iterator to release the borrow on conn
        drop(iter);

        // Now check which keys point to our task_id
        let mut group_ids = Vec::new();
        for key in all_keys {
            if let Some(stored_task_id) = conn.get::<_, Option<String>>(&key).await? {
                if stored_task_id == task_id {
                    // Extract group_id from the key (remove the prefix)
                    if let Some(group_id) = key.strip_prefix(GROUP_TASK_KEY_PREFIX) {
                        group_ids.push(group_id.to_string());
                    }
                }
            }
        }

        debug!(
            "Found {} groups for task {}: {:?}",
            group_ids.len(),
            task_id,
            group_ids
        );
        Ok(group_ids)
    }

>>>>>>> 3c7aabfd
    /// Validate that a group still exists before task assignment (for scheduler integration)
    pub(crate) async fn validate_group_exists(&self, group_id: &str) -> Result<bool, Error> {
        let group = self.get_group_by_id(group_id).await?;
        Ok(group.is_some())
    }

    /// Handle the case where a group was dissolved while processing - for scheduler integration
    pub(crate) async fn handle_group_not_found(
        &self,
        group_id: &str,
        task_id: &str,
    ) -> Result<(), Error> {
        warn!(
            "Group {group_id} not found during task assignment for task {task_id}, attempting recovery"
        );

        // Try to find another suitable group for the task
        let all_groups = self.get_all_groups().await?;

        for group in all_groups {
            // Check if group is idle and compatible
            if self.get_current_group_task(&group.id).await?.is_none() {
                // Try to assign the task to this group
                match self.assign_task_to_group(&group.id, task_id).await {
                    Ok(true) => {
                        info!(
                            "Successfully reassigned task {} from dissolved group {} to group {}",
                            task_id, group_id, group.id
                        );
                        return Ok(());
                    }
                    Ok(false) => {
                        debug!(
                            "Group {} was assigned another task while trying to reassign task {}",
                            group.id, task_id
                        );
                        continue;
                    }
                    Err(e) => {
                        debug!(
                            "Failed to assign task {} to group {}: {}",
                            task_id, group.id, e
                        );
                        continue;
                    }
                }
            }
        }

        warn!(
            "Could not find alternative group for task {task_id} after group {group_id} was dissolved"
        );
        Ok(())
    }

    /// Find the best task for a newly merged group
    async fn find_best_task_for_group(&self, group: &NodeGroup) -> Result<Option<Task>, Error> {
        debug!(
            "Finding best task for merged group {} with configuration {}",
            group.id, group.configuration_name
        );

        // Get all available tasks
        let all_tasks = self.store_context.task_store.get_all_tasks().await?;

        // Filter tasks that are compatible with this group's configuration
        let applicable_tasks: Vec<Task> = all_tasks
            .into_iter()
            .filter(|task| {
                // Task is compatible if:
                // 1. It has no topology restrictions (None) - can run anywhere
                // 2. Its allowed_topologies list includes this group's configuration
                match &task.scheduling_config {
                    None => true, // No restrictions - compatible with any group
                    Some(config) => {
                        match config.plugins.as_ref().and_then(|p| p.get("node_groups")) {
                            None => true, // No node_groups plugin config - compatible
                            Some(node_config) => {
                                match node_config.get("allowed_topologies") {
                                    None => true, // No topology restrictions - compatible
                                    Some(topologies) => {
                                        // Task specifies allowed topologies - check if group's config is allowed
                                        let compatible =
                                            topologies.contains(&group.configuration_name);
                                        debug!(
                                            "Task {} topologies {:?} {} group config '{}'",
                                            task.id,
                                            topologies,
                                            if compatible { "includes" } else { "excludes" },
                                            group.configuration_name
                                        );
                                        compatible
                                    }
                                }
                            }
                        }
                    }
                }
            })
            .collect();

        if applicable_tasks.is_empty() {
            warn!(
                "No applicable tasks found for merged group {} with configuration {}",
                group.id, group.configuration_name
            );
            return Ok(None);
        }

        // Select random task
        let mut rng = rand::rng();
        let selected_task = applicable_tasks.into_iter().choose(&mut rng);

        if let Some(task) = selected_task {
            debug!(
                "Selected task {} for group {} (created_at: {})",
                task.id, group.id, task.created_at
            );
            Ok(Some(task))
        } else {
            warn!("No task could be selected for merged group {}", group.id);
            Ok(None)
        }
    }

    #[cfg(test)]
    pub(crate) async fn test_try_form_new_groups(&self) -> Result<Vec<NodeGroup>, Error> {
        self.try_form_new_groups().await
    }

    #[cfg(test)]
    pub(crate) async fn test_try_merge_solo_groups(&self) -> Result<Vec<NodeGroup>, Error> {
        self.try_merge_solo_groups().await
    }

    #[cfg(test)]
    pub(crate) async fn test_should_switch_tasks(
        &self,
        current_groups: &[NodeGroup],
        potential_merged_size: usize,
    ) -> Result<bool, Error> {
        self.should_switch_tasks(current_groups, potential_merged_size)
            .await
    }

    #[cfg(test)]
    pub(crate) async fn test_find_best_task_for_group(
        &self,
        group: &NodeGroup,
    ) -> Result<Option<Task>, Error> {
        self.find_best_task_for_group(group).await
    }

    #[cfg(test)]
    pub(crate) fn test_get_task_switching_policy(&self) -> &TaskSwitchingPolicy {
        &self.task_switching_policy
    }

<<<<<<< HEAD
    pub(crate) fn on_task_created(&self, task: &Task) -> Result<()> {
        debug!("Task created event received: {:?}", task);
        let topologies = get_task_topologies(task)?;
        debug!("Found {} topologies for new task", topologies.len());

        for topology in topologies {
            debug!("Enabling configuration for topology: {}", topology);
            let store = self.store.clone();
=======
impl TaskObserver for NodeGroupsPlugin {
    fn on_task_created(&self, task: &Task) -> Result<()> {
        debug!("Task created event received: {task:?}");
        let topologies = self.get_task_topologies(task)?;
        debug!("Found {} topologies for new task", topologies.len());

        for topology in topologies {
            debug!("Enabling configuration for topology: {topology}");
>>>>>>> 3c7aabfd
            tokio::spawn({
                let topology = topology.clone();
                async move {
<<<<<<< HEAD
                    if let Err(e) = enable_configuration(&store, &topology).await {
                        error!(
                            "Failed to enable configuration for topology {}: {}",
                            topology, e
                        );
=======
                    if let Err(e) = plugin.enable_configuration(&topology).await {
                        error!("Failed to enable configuration for topology {topology}: {e}");
>>>>>>> 3c7aabfd
                    }
                }
            });
        }

        Ok(())
    }

    pub(crate) fn on_task_deleted(&self, task: Option<Task>) -> Result<()> {
        if let Some(task) = task {
            debug!("Task deleted event received: {task:?}");
            let task_id = task.id.to_string();
            let topologies = get_task_topologies(&task)?;
            debug!("Found {} topologies for task cleanup", topologies.len());
            let store = self.store.clone();
            let store_context = self.store_context.clone();
            let webhook_plugins = self.webhook_plugins.clone();

            tokio::spawn({
                let task_id = task_id.clone();
                let topologies = topologies.clone();
                async move {
                    // Immediately dissolve all groups assigned to this specific task
<<<<<<< HEAD
                    debug!("Dissolving groups for deleted task: {}", task_id);
                    let groups_for_task = match get_groups_for_task(store.clone(), &task_id).await {
=======
                    debug!("Dissolving groups for deleted task: {task_id}");
                    let groups_for_task = match plugin.get_groups_for_task(&task_id).await {
>>>>>>> 3c7aabfd
                        Ok(groups) => groups,
                        Err(e) => {
                            error!("Failed to get groups for task {task_id}: {e}");
                            return;
                        }
                    };

                    if !groups_for_task.is_empty() {
                        info!(
                            "Dissolving {} groups for deleted task {}",
                            groups_for_task.len(),
                            task_id
                        );

                        for group_id in &groups_for_task {
<<<<<<< HEAD
                            debug!("Dissolving group {} for deleted task {}", group_id, task_id);
                            if let Err(e) = dissolve_group(group_id, &store, &webhook_plugins).await
                            {
=======
                            debug!("Dissolving group {group_id} for deleted task {task_id}");
                            if let Err(e) = plugin.dissolve_group(group_id).await {
>>>>>>> 3c7aabfd
                                error!(
                                    "Failed to dissolve group {group_id} for task {task_id}: {e}"
                                );
                            } else {
                                info!(
                                    "Successfully dissolved group {group_id} for deleted task {task_id}"
                                );
                            }
                        }
                    } else {
                        debug!("No groups found for deleted task {task_id}");
                    }

                    // Also check if we need to disable configurations when no tasks remain for a topology
                    // This is secondary to the immediate group dissolution above
                    for topology in topologies {
<<<<<<< HEAD
                        debug!("Checking topology {} for configuration cleanup", topology);
                        let remaining_tasks = match get_all_tasks_for_topology(
                            store_context.clone(),
                            &topology,
                        )
                        .await
                        {
                            Ok(tasks) => tasks,
                            Err(e) => {
                                error!("Failed to get tasks for topology {}: {}", topology, e);
                                continue;
                            }
                        };
=======
                        debug!("Checking topology {topology} for configuration cleanup");
                        let remaining_tasks =
                            match plugin.get_all_tasks_for_topology(&topology).await {
                                Ok(tasks) => tasks,
                                Err(e) => {
                                    error!("Failed to get tasks for topology {topology}: {e}");
                                    continue;
                                }
                            };
>>>>>>> 3c7aabfd

                        if remaining_tasks.is_empty() {
                            debug!(
                                "No tasks remaining for topology {topology}, disabling configuration"
                            );
                            if let Err(e) = disable_configuration(&store, &topology).await {
                                error!(
                                    "Failed to disable configuration for topology {topology}: {e}"
                                );
                            }
                        }
                    }
                }
            });
        }
        Ok(())
    }
}

pub(crate) async fn enable_configuration(
    store: &Arc<RedisStore>,
    configuration_name: &str,
) -> Result<(), Error> {
    let mut conn = store.client.get_multiplexed_async_connection().await?;
    conn.sadd::<_, _, ()>("available_node_group_configs", configuration_name)
        .await?;
    Ok(())
}

pub(crate) async fn disable_configuration(
    store: &Arc<RedisStore>,
    configuration_name: &str,
) -> Result<(), Error> {
    let mut conn = store.client.get_multiplexed_async_connection().await?;
    conn.srem::<_, _, ()>("available_node_group_configs", configuration_name)
        .await?;
    Ok(())
}

/// Get all groups assigned to a specific task
/// Returns a list of group IDs that are currently working on the given task
async fn get_groups_for_task(store: Arc<RedisStore>, task_id: &str) -> Result<Vec<String>, Error> {
    debug!("Getting all groups for task: {}", task_id);
    let mut conn = store.client.get_multiplexed_async_connection().await?;

    // First, collect all group_task keys
    let pattern = format!("{}*", GROUP_TASK_KEY_PREFIX);
    let mut iter: redis::AsyncIter<String> = conn.scan_match(&pattern).await?;
    let mut all_keys = Vec::new();

    while let Some(key) = iter.next_item().await {
        all_keys.push(key);
    }

    // Drop the iterator to release the borrow on conn
    drop(iter);

    // Now check which keys point to our task_id
    let mut group_ids = Vec::new();
    for key in all_keys {
        if let Some(stored_task_id) = conn.get::<_, Option<String>>(&key).await? {
            if stored_task_id == task_id {
                // Extract group_id from the key (remove the prefix)
                if let Some(group_id) = key.strip_prefix(GROUP_TASK_KEY_PREFIX) {
                    group_ids.push(group_id.to_string());
                }
            }
        }
    }

    debug!(
        "Found {} groups for task {}: {:?}",
        group_ids.len(),
        task_id,
        group_ids
    );
    Ok(group_ids)
}

async fn get_all_tasks_for_topology(
    store_context: Arc<StoreContext>,
    topology: &str,
) -> Result<Vec<Task>, Error> {
    debug!("Getting all tasks for topology: {}", topology);
    let all_tasks = store_context.task_store.get_all_tasks().await?;
    debug!("Found {} total tasks to check", all_tasks.len());

    let mut tasks = Vec::new();
    for task in all_tasks {
        let topologies = get_task_topologies(&task)?;
        if topologies.contains(&topology.to_string()) {
            tasks.push(task);
        }
    }
    debug!("Found {} tasks for topology {}", tasks.len(), topology);
    Ok(tasks)
}

pub(crate) fn get_task_topologies(task: &Task) -> Result<Vec<String>, Error> {
    debug!("Getting topologies for task: {:?}", task);
    if let Some(config) = &task.scheduling_config {
        if let Some(plugins) = &config.plugins {
            if let Some(node_groups) = plugins.get("node_groups") {
                if let Some(allowed_topologies) = node_groups.get("allowed_topologies") {
                    debug!("Found allowed topologies: {:?}", allowed_topologies);
                    return Ok(allowed_topologies.iter().map(|t| t.to_string()).collect());
                }
            }
        }
    }
    debug!("No topologies found for task");
    Ok(vec![])
}

async fn dissolve_group(
    group_id: &str,
    store: &Arc<RedisStore>,
    webhook_plugins: &Option<Vec<WebhookPlugin>>,
) -> Result<(), Error> {
    debug!("Attempting to dissolve group: {}", group_id);
    let mut conn = store.client.get_multiplexed_async_connection().await?;

    let group_key = get_group_key(group_id);
    let group_data: Option<String> = conn.get(&group_key).await?;

    if let Some(group_data) = group_data {
        let group: NodeGroup = serde_json::from_str(&group_data)?;
        debug!("Found group to dissolve: {:?}", group);

        // Use a Redis transaction to atomically dissolve the group
        let mut pipe = redis::pipe();
        pipe.atomic();

        // Remove all nodes from the group mapping
        debug!("Removing {} nodes from group mapping", group.nodes.len());
        for node in &group.nodes {
            pipe.hdel(NODE_GROUP_MAP_KEY, node);
        }

        // Remove group ID from groups index
        pipe.srem(GROUPS_INDEX_KEY, group_id);

        // Delete group task assignment
        let task_key = format!("{}{}", GROUP_TASK_KEY_PREFIX, group_id);
        debug!("Deleting group task assignment from key: {}", task_key);
        pipe.del(&task_key);

        // Delete group
        debug!("Deleting group data from key: {}", group_key);
        pipe.del(&group_key);

        // Execute all operations atomically
        pipe.query_async::<()>(&mut conn).await?;

        info!(
            "Dissolved group {} with {} nodes",
            group_id,
            group.nodes.len()
        );

        if let Some(plugins) = webhook_plugins {
            for plugin in plugins.iter() {
                let plugin_clone = plugin.clone();
                let group_clone = group.clone();
                tokio::spawn(async move {
                    if let Err(e) = plugin_clone
                        .send_group_destroyed(
                            group_clone.id.to_string(),
                            group_clone.configuration_name.to_string(),
                            group_clone.nodes.iter().cloned().collect(),
                        )
                        .await
                    {
                        error!("Failed to send group dissolved webhook: {}", e);
                    }
                });
            }
        }
    } else {
        debug!("No group found with ID: {}", group_id);
    }

    Ok(())
}

fn generate_group_id() -> String {
    use rand::Rng;
    let mut rng = rand::rng();
    format!("{:x}", rng.random::<u64>())
}

fn get_group_key(group_id: &str) -> String {
    format!("{}{}", GROUP_KEY_PREFIX, group_id)
}<|MERGE_RESOLUTION|>--- conflicted
+++ resolved
@@ -321,19 +321,6 @@
         Ok(())
     }
 
-<<<<<<< HEAD
-=======
-    fn generate_group_id() -> String {
-        use rand::Rng;
-        let mut rng = rand::rng();
-        format!("{:x}", rng.random::<u64>())
-    }
-
-    fn get_group_key(group_id: &str) -> String {
-        format!("{GROUP_KEY_PREFIX}{group_id}")
-    }
-
->>>>>>> 3c7aabfd
     pub async fn get_node_group(&self, node_addr: &str) -> Result<Option<NodeGroup>, Error> {
         let mut conn = self.store.client.get_multiplexed_async_connection().await?;
 
@@ -580,13 +567,8 @@
                 }
 
                 // Create new group
-<<<<<<< HEAD
                 let group_id = generate_group_id();
-                debug!("Generating new group with ID: {}", group_id);
-=======
-                let group_id = Self::generate_group_id();
                 debug!("Generating new group with ID: {group_id}");
->>>>>>> 3c7aabfd
 
                 let group = NodeGroup {
                     id: group_id.clone(),
@@ -1018,131 +1000,11 @@
         }
     }
 
-<<<<<<< HEAD
     pub(crate) async fn dissolve_group(&self, group_id: &str) -> Result<(), Error> {
         dissolve_group(group_id, &self.store, &self.webhook_plugins).await
     }
 
     pub(crate) async fn get_all_groups(&self) -> Result<Vec<NodeGroup>, Error> {
-=======
-    pub async fn run_group_management_loop(&self, duration: u64) -> Result<(), Error> {
-        let mut interval = tokio::time::interval(Duration::from_secs(duration));
-
-        loop {
-            let start = std::time::Instant::now();
-            interval.tick().await;
-
-            // First, form new groups with optimal sizing
-            if let Err(e) = self.try_form_new_groups().await {
-                error!("Error in group formation: {e}");
-            }
-
-            if let Err(e) = self.try_merge_solo_groups().await {
-                error!("Error in group merging: {e}");
-            }
-
-            if let Some(heartbeats) = &self.node_groups_heartbeats {
-                heartbeats.update_node_groups();
-            }
-
-            let elapsed = start.elapsed();
-            log::info!("Group management loop completed in {elapsed:?}");
-        }
-    }
-
-    pub async fn dissolve_group(&self, group_id: &str) -> Result<(), Error> {
-        debug!("Attempting to dissolve group: {group_id}");
-        let mut conn = self.store.client.get_multiplexed_async_connection().await?;
-
-        let group_key = Self::get_group_key(group_id);
-        let group_data: Option<String> = conn.get(&group_key).await?;
-
-        if let Some(group_data) = group_data {
-            let group: NodeGroup = serde_json::from_str(&group_data)?;
-            debug!("Found group to dissolve: {group:?}");
-
-            // Use a Redis transaction to atomically dissolve the group
-            let mut pipe = redis::pipe();
-            pipe.atomic();
-
-            // Remove all nodes from the group mapping
-            debug!("Removing {} nodes from group mapping", group.nodes.len());
-            for node in &group.nodes {
-                pipe.hdel(NODE_GROUP_MAP_KEY, node);
-            }
-
-            // Remove group ID from groups index
-            pipe.srem(GROUPS_INDEX_KEY, group_id);
-
-            // Delete group task assignment
-            let task_key = format!("{GROUP_TASK_KEY_PREFIX}{group_id}");
-            debug!("Deleting group task assignment from key: {task_key}");
-            pipe.del(&task_key);
-
-            // Delete group
-            debug!("Deleting group data from key: {group_key}");
-            pipe.del(&group_key);
-
-            // Execute all operations atomically
-            pipe.query_async::<()>(&mut conn).await?;
-
-            info!(
-                "Dissolved group {} with {} nodes",
-                group_id,
-                group.nodes.len()
-            );
-            if let Some(plugins) = &self.webhook_plugins {
-                for plugin in plugins.iter() {
-                    if let Err(e) = plugin.send_group_destroyed(
-                        group.id.clone(),
-                        group.configuration_name.clone(),
-                        group.nodes.iter().cloned().collect(),
-                    ) {
-                        error!("Failed to send group dissolved webhook: {}", e);
-                    }
-                }
-            }
-        } else {
-            debug!("No group found with ID: {group_id}");
-        }
-
-        Ok(())
-    }
-
-    pub fn get_task_topologies(&self, task: &Task) -> Result<Vec<String>, Error> {
-        debug!("Getting topologies for task: {task:?}");
-        if let Some(config) = &task.scheduling_config {
-            if let Some(plugins) = &config.plugins {
-                if let Some(node_groups) = plugins.get("node_groups") {
-                    if let Some(allowed_topologies) = node_groups.get("allowed_topologies") {
-                        debug!("Found allowed topologies: {allowed_topologies:?}");
-                        return Ok(allowed_topologies.iter().map(|t| t.to_string()).collect());
-                    }
-                }
-            }
-        }
-        debug!("No topologies found for task");
-        Ok(vec![])
-    }
-
-    pub async fn get_all_tasks_for_topology(&self, topology: &str) -> Result<Vec<Task>, Error> {
-        debug!("Getting all tasks for topology: {topology}");
-        let all_tasks = self.store_context.task_store.get_all_tasks().await?;
-        debug!("Found {} total tasks to check", all_tasks.len());
-
-        let mut tasks = Vec::new();
-        for task in all_tasks {
-            let topologies = self.get_task_topologies(&task)?;
-            if topologies.contains(&topology.to_string()) {
-                tasks.push(task);
-            }
-        }
-        debug!("Found {} tasks for topology {}", tasks.len(), topology);
-        Ok(tasks)
-    }
-
-    pub async fn get_all_groups(&self) -> Result<Vec<NodeGroup>, Error> {
->>>>>>> 3c7aabfd
         debug!("Getting all groups");
         let mut conn = self.store.client.get_multiplexed_async_connection().await?;
 
@@ -1202,49 +1064,6 @@
         Ok(mappings)
     }
 
-<<<<<<< HEAD
-=======
-    /// Get all groups assigned to a specific task
-    /// Returns a list of group IDs that are currently working on the given task
-    pub async fn get_groups_for_task(&self, task_id: &str) -> Result<Vec<String>, Error> {
-        debug!("Getting all groups for task: {task_id}");
-        let mut conn = self.store.client.get_multiplexed_async_connection().await?;
-
-        // First, collect all group_task keys
-        let pattern = format!("{GROUP_TASK_KEY_PREFIX}*");
-        let mut iter: redis::AsyncIter<String> = conn.scan_match(&pattern).await?;
-        let mut all_keys = Vec::new();
-
-        while let Some(key) = iter.next_item().await {
-            all_keys.push(key);
-        }
-
-        // Drop the iterator to release the borrow on conn
-        drop(iter);
-
-        // Now check which keys point to our task_id
-        let mut group_ids = Vec::new();
-        for key in all_keys {
-            if let Some(stored_task_id) = conn.get::<_, Option<String>>(&key).await? {
-                if stored_task_id == task_id {
-                    // Extract group_id from the key (remove the prefix)
-                    if let Some(group_id) = key.strip_prefix(GROUP_TASK_KEY_PREFIX) {
-                        group_ids.push(group_id.to_string());
-                    }
-                }
-            }
-        }
-
-        debug!(
-            "Found {} groups for task {}: {:?}",
-            group_ids.len(),
-            task_id,
-            group_ids
-        );
-        Ok(group_ids)
-    }
-
->>>>>>> 3c7aabfd
     /// Validate that a group still exists before task assignment (for scheduler integration)
     pub(crate) async fn validate_group_exists(&self, group_id: &str) -> Result<bool, Error> {
         let group = self.get_group_by_id(group_id).await?;
@@ -1403,7 +1222,6 @@
         &self.task_switching_policy
     }
 
-<<<<<<< HEAD
     pub(crate) fn on_task_created(&self, task: &Task) -> Result<()> {
         debug!("Task created event received: {:?}", task);
         let topologies = get_task_topologies(task)?;
@@ -1412,29 +1230,14 @@
         for topology in topologies {
             debug!("Enabling configuration for topology: {}", topology);
             let store = self.store.clone();
-=======
-impl TaskObserver for NodeGroupsPlugin {
-    fn on_task_created(&self, task: &Task) -> Result<()> {
-        debug!("Task created event received: {task:?}");
-        let topologies = self.get_task_topologies(task)?;
-        debug!("Found {} topologies for new task", topologies.len());
-
-        for topology in topologies {
-            debug!("Enabling configuration for topology: {topology}");
->>>>>>> 3c7aabfd
             tokio::spawn({
                 let topology = topology.clone();
                 async move {
-<<<<<<< HEAD
                     if let Err(e) = enable_configuration(&store, &topology).await {
                         error!(
                             "Failed to enable configuration for topology {}: {}",
                             topology, e
                         );
-=======
-                    if let Err(e) = plugin.enable_configuration(&topology).await {
-                        error!("Failed to enable configuration for topology {topology}: {e}");
->>>>>>> 3c7aabfd
                     }
                 }
             });
@@ -1458,13 +1261,8 @@
                 let topologies = topologies.clone();
                 async move {
                     // Immediately dissolve all groups assigned to this specific task
-<<<<<<< HEAD
-                    debug!("Dissolving groups for deleted task: {}", task_id);
+                    debug!("Dissolving groups for deleted task: {task_id}");
                     let groups_for_task = match get_groups_for_task(store.clone(), &task_id).await {
-=======
-                    debug!("Dissolving groups for deleted task: {task_id}");
-                    let groups_for_task = match plugin.get_groups_for_task(&task_id).await {
->>>>>>> 3c7aabfd
                         Ok(groups) => groups,
                         Err(e) => {
                             error!("Failed to get groups for task {task_id}: {e}");
@@ -1480,14 +1278,9 @@
                         );
 
                         for group_id in &groups_for_task {
-<<<<<<< HEAD
-                            debug!("Dissolving group {} for deleted task {}", group_id, task_id);
+                            debug!("Dissolving group {group_id} for deleted task {task_id}");
                             if let Err(e) = dissolve_group(group_id, &store, &webhook_plugins).await
                             {
-=======
-                            debug!("Dissolving group {group_id} for deleted task {task_id}");
-                            if let Err(e) = plugin.dissolve_group(group_id).await {
->>>>>>> 3c7aabfd
                                 error!(
                                     "Failed to dissolve group {group_id} for task {task_id}: {e}"
                                 );
@@ -1504,8 +1297,7 @@
                     // Also check if we need to disable configurations when no tasks remain for a topology
                     // This is secondary to the immediate group dissolution above
                     for topology in topologies {
-<<<<<<< HEAD
-                        debug!("Checking topology {} for configuration cleanup", topology);
+                        debug!("Checking topology {topology} for configuration cleanup");
                         let remaining_tasks = match get_all_tasks_for_topology(
                             store_context.clone(),
                             &topology,
@@ -1518,17 +1310,6 @@
                                 continue;
                             }
                         };
-=======
-                        debug!("Checking topology {topology} for configuration cleanup");
-                        let remaining_tasks =
-                            match plugin.get_all_tasks_for_topology(&topology).await {
-                                Ok(tasks) => tasks,
-                                Err(e) => {
-                                    error!("Failed to get tasks for topology {topology}: {e}");
-                                    continue;
-                                }
-                            };
->>>>>>> 3c7aabfd
 
                         if remaining_tasks.is_empty() {
                             debug!(
@@ -1693,18 +1474,13 @@
             for plugin in plugins.iter() {
                 let plugin_clone = plugin.clone();
                 let group_clone = group.clone();
-                tokio::spawn(async move {
-                    if let Err(e) = plugin_clone
-                        .send_group_destroyed(
-                            group_clone.id.to_string(),
-                            group_clone.configuration_name.to_string(),
-                            group_clone.nodes.iter().cloned().collect(),
-                        )
-                        .await
-                    {
-                        error!("Failed to send group dissolved webhook: {}", e);
-                    }
-                });
+                if let Err(e) = plugin_clone.send_group_destroyed(
+                    group_clone.id.to_string(),
+                    group_clone.configuration_name.to_string(),
+                    group_clone.nodes.iter().cloned().collect(),
+                ) {
+                    error!("Failed to send group dissolved webhook: {}", e);
+                }
             }
         }
     } else {
