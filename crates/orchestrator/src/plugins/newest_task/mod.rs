use anyhow::Result;
use shared::models::task::Task;

#[derive(Clone)]
pub(crate) struct NewestTaskPlugin;

<<<<<<< HEAD
impl NewestTaskPlugin {
    pub(crate) async fn filter_tasks(&self, tasks: &[Task]) -> Result<Vec<Task>> {
=======
pub(crate) struct NewestTaskPlugin;

impl Plugin for NewestTaskPlugin {}

#[async_trait]
impl SchedulerPlugin for NewestTaskPlugin {
    async fn filter_tasks(&self, tasks: &[Task], _node_address: &Address) -> Result<Vec<Task>> {
>>>>>>> a8385d58
        if tasks.is_empty() {
            return Ok(vec![]);
        }

        // Find newest task based on created_at timestamp
        Ok(tasks
            .iter()
            .max_by_key(|task| task.created_at)
            .map(|task| vec![task.clone()])
            .unwrap_or_default())
    }
}

#[cfg(test)]
mod tests {
    use shared::models::task::TaskState;
    use uuid::Uuid;

    use super::*;

    #[tokio::test]
    async fn test_filter_tasks() {
        let plugin = NewestTaskPlugin;
        let tasks = vec![
            Task {
                id: Uuid::new_v4(),
                image: "image".to_string(),
                name: "name".to_string(),
                state: TaskState::PENDING,
                created_at: 1,
                ..Default::default()
            },
            Task {
                id: Uuid::new_v4(),
                image: "image".to_string(),
                name: "name".to_string(),
                state: TaskState::PENDING,
                created_at: 2,
                ..Default::default()
            },
        ];

        let filtered_tasks = plugin.filter_tasks(&tasks).await.unwrap();
        assert_eq!(filtered_tasks.len(), 1);
        assert_eq!(filtered_tasks[0].id, tasks[1].id);
    }
}<|MERGE_RESOLUTION|>--- conflicted
+++ resolved
@@ -2,20 +2,10 @@
 use shared::models::task::Task;
 
 #[derive(Clone)]
-pub(crate) struct NewestTaskPlugin;
+pub struct NewestTaskPlugin;
 
-<<<<<<< HEAD
 impl NewestTaskPlugin {
-    pub(crate) async fn filter_tasks(&self, tasks: &[Task]) -> Result<Vec<Task>> {
-=======
-pub(crate) struct NewestTaskPlugin;
-
-impl Plugin for NewestTaskPlugin {}
-
-#[async_trait]
-impl SchedulerPlugin for NewestTaskPlugin {
-    async fn filter_tasks(&self, tasks: &[Task], _node_address: &Address) -> Result<Vec<Task>> {
->>>>>>> a8385d58
+    pub(crate) fn filter_tasks(&self, tasks: &[Task]) -> Result<Vec<Task>> {
         if tasks.is_empty() {
             return Ok(vec![]);
         }
@@ -36,8 +26,8 @@
 
     use super::*;
 
-    #[tokio::test]
-    async fn test_filter_tasks() {
+    #[test]
+    fn test_filter_tasks() {
         let plugin = NewestTaskPlugin;
         let tasks = vec![
             Task {
@@ -58,7 +48,7 @@
             },
         ];
 
-        let filtered_tasks = plugin.filter_tasks(&tasks).await.unwrap();
+        let filtered_tasks = plugin.filter_tasks(&tasks).unwrap();
         assert_eq!(filtered_tasks.len(), 1);
         assert_eq!(filtered_tasks[0].id, tasks[1].id);
     }
