--- conflicted
+++ resolved
@@ -23,11 +23,8 @@
 pub type PeerId = libp2p::PeerId;
 pub type Multiaddr = libp2p::Multiaddr;
 pub type Keypair = libp2p::identity::Keypair;
-<<<<<<< HEAD
-=======
 pub type DialSender =
     tokio::sync::mpsc::Sender<(Vec<Multiaddr>, tokio::sync::oneshot::Sender<Result<()>>)>;
->>>>>>> 94e9e4d4
 
 pub const PRIME_STREAM_PROTOCOL: libp2p::StreamProtocol =
     libp2p::StreamProtocol::new("/prime/1.0.0");
