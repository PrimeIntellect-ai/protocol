--- conflicted
+++ resolved
@@ -11,18 +11,12 @@
 use std::time::Duration;
 
 mod behaviour;
-mod challenge_message;
 mod message;
 mod protocol;
 
 use behaviour::Behaviour;
 use protocol::Protocols;
 
-<<<<<<< HEAD
-// TODO: put these in a mod
-pub use challenge_message::*;
-=======
->>>>>>> ea46820b
 pub use message::*;
 
 pub type Libp2pIncomingMessage = libp2p::request_response::Message<Request, Response>;
