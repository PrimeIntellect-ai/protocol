[package]
name = "p2p"
version.workspace = true
edition.workspace = true

[dependencies]
libp2p = { version = "0.54", features = ["request-response", "identify", "ping", "mdns", "noise", "tcp", "autonat", "kad", "tokio", "cbor", "macros", "yamux"] }
void = "1.0"

anyhow = {workspace = true}
nalgebra = {workspace = true}
serde = {workspace = true}
tokio = {workspace = true, features = ["sync"]}
<<<<<<< HEAD
tokio-util = { workspace = true }
=======
tokio-util = { workspace = true, features = ["rt"] }
tracing = { workspace = true }
>>>>>>> a8af7063

[lints]
workspace = true<|MERGE_RESOLUTION|>--- conflicted
+++ resolved
@@ -11,12 +11,8 @@
 nalgebra = {workspace = true}
 serde = {workspace = true}
 tokio = {workspace = true, features = ["sync"]}
-<<<<<<< HEAD
-tokio-util = { workspace = true }
-=======
 tokio-util = { workspace = true, features = ["rt"] }
 tracing = { workspace = true }
->>>>>>> a8af7063
 
 [lints]
 workspace = true