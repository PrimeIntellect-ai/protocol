--- conflicted
+++ resolved
@@ -26,11 +26,7 @@
 alloy = { version = "0.9.2", features = ["full"] }
 url = "2.5.4"
 serde_json = "1.0.135"
-<<<<<<< HEAD
-reqwest = {version = "0.12.12", features = ["json"] }
-=======
-reqwest = { version = "0.12.12", features = ["blocking"] }
->>>>>>> 0ec478a6
+reqwest = {version = "0.12.12", features = ["json", "blocking"] }
 hex = "0.4.3"
 console = "0.15.10"
 indicatif = "0.17.9"
