use crate::api::server::start_server;
use crate::checks::hardware::HardwareChecker;
use crate::checks::software::software_check;
use crate::console::Console;
use crate::docker::taskbridge::TaskBridge;
use crate::docker::DockerService;
use crate::metrics::store::MetricsStore;
use crate::operations::compute_node::ComputeNodeOperations;
use crate::operations::heartbeat::service::HeartbeatService;
use crate::operations::provider::ProviderOperations;
use crate::services::discovery::DiscoveryService;
use crate::state::system_state::SystemState;
use crate::TaskHandles;
use alloy::primitives::U256;
use alloy::signers::local::PrivateKeySigner;
use alloy::signers::Signer;
use clap::{Parser, Subcommand};
use log::debug;
use shared::models::node::Node;
use shared::web3::contracts::core::builder::ContractBuilder;
use shared::web3::contracts::structs::compute_pool::PoolStatus;
use shared::web3::wallet::Wallet;
use std::sync::Arc;
use std::time::Duration;
use tokio_util::sync::CancellationToken;
use url::Url;

#[derive(Parser)]
#[command(author, version, about, long_about = None)]
pub struct Cli {
    #[command(subcommand)]
    pub command: Commands,
}

#[derive(Subcommand)]
pub enum Commands {
    Run {
        /// RPC URL
        #[arg(long, default_value = "http://localhost:8545")]
        rpc_url: String,

        /// Port number for the worker to listen on
        #[arg(long, default_value = "8080")]
        port: u16,

        /// External IP address for the worker to advertise
        #[arg(long)]
        external_ip: String,

        /// Compute pool ID
        #[arg(long)]
        compute_pool_id: u64,

        /// Dry run the command without starting the worker
        #[arg(long, default_value = "false")]
        dry_run: bool,

        /// Optional state storage directory overwrite
        #[arg(long)]
        state_dir_overwrite: Option<String>,

        /// Disable state storing
        #[arg(long, default_value = "false")]
        disable_state_storing: bool,

        /// Auto recover from previous state
        #[arg(long, default_value = "true")]
        auto_recover: bool,

        /// Discovery service URL
        #[arg(long)]
        discovery_url: Option<String>,

        #[arg(long, default_value = "0x0000000000000000000000000000000000000000")]
        validator_address: Option<String>,

        /// Private key for the provider (not recommended, use environment variable PRIVATE_KEY_PROVIDER instead)
        #[arg(long)]
        private_key_provider: Option<String>,

        /// Private key for the node (not recommended, use environment variable PRIVATE_KEY_NODE instead)
        #[arg(long)]
        private_key_node: Option<String>,

        /// Auto accept transactions
        #[arg(long, default_value = "false")]
        auto_accept: bool,

        /// Retry count until provider has enough balance to stake (0 for unlimited retries)
        #[arg(long, default_value = "0")]
        funding_retry_count: u32,
    },
    Check {},

    /// Generate new wallets for provider and node
    GenerateWallets {},

    /// Get balance of provider and node
    Balance {
        /// Private key for the provider
        #[arg(long)]
        private_key: Option<String>,

        /// RPC URL
        #[arg(long, default_value = "http://localhost:8545")]
        rpc_url: String,
    },

    /// Sign Message
    SignMessage {
        /// Message to sign
        #[arg(long)]
        message: String,

        /// Private key for the provider
        #[arg(long)]
        private_key_provider: Option<String>,

        /// Private key for the node
        #[arg(long)]
        private_key_node: Option<String>,
    },
}

pub async fn execute_command(
    command: &Commands,
    cancellation_token: CancellationToken,
    task_handles: TaskHandles,
) -> Result<(), Box<dyn std::error::Error + Send + Sync>> {
    match command {
        Commands::Run {
            port,
            external_ip,
            compute_pool_id,
            dry_run: _,
            rpc_url,
            discovery_url,
            state_dir_overwrite,
            disable_state_storing,
            auto_recover,
            validator_address,
            private_key_provider,
            private_key_node,
            auto_accept,
            funding_retry_count,
        } => {
            if *disable_state_storing && *auto_recover {
                Console::error(
                    "Cannot disable state storing and enable auto recover at the same time.",
                );
                std::process::exit(1);
            }

<<<<<<< HEAD
            let private_key_provider = match std::env::var("PRIVATE_KEY_PROVIDER") {
                Ok(key) => key,
                Err(_) => {
                    Console::error("❌ PRIVATE_KEY_PROVIDER environment variable is not set. Set the env variable with your provider's private key.");
                    Console::info("Example", "export PRIVATE_KEY_PROVIDER=0x123...");
                    std::process::exit(1);
                }
            };

            let private_key_node = match std::env::var("PRIVATE_KEY_NODE") {
                Ok(key) => key,
                Err(_) => {
                    Console::error("❌ PRIVATE_KEY_NODE environment variable is not set. Set the env variable with your node's private key.");
                    Console::info("Example", "export PRIVATE_KEY_NODE=0x123...");
                    std::process::exit(1);
                }
=======
            let private_key_provider = if let Some(key) = private_key_provider {
                Console::warning("Using private key from command line is not recommended. Consider using PRIVATE_KEY_PROVIDER environment variable instead.");
                key.clone()
            } else {
                std::env::var("PRIVATE_KEY_PROVIDER").expect("PRIVATE_KEY_PROVIDER must be set")
            };

            let private_key_node = if let Some(key) = private_key_node {
                Console::warning("Using private key from command line is not recommended. Consider using PRIVATE_KEY_NODE environment variable instead.");
                key.clone()
            } else {
                std::env::var("PRIVATE_KEY_NODE").expect("PRIVATE_KEY_NODE must be set")
>>>>>>> 7cefac56
            };

            let mut recover_last_state = *auto_recover;
            let version = env!("CARGO_PKG_VERSION");
            Console::section("🚀 PRIME WORKER INITIALIZATION");
            Console::info("Version", version);
            /*
             Initialize Wallet instances
            */
            let provider_wallet_instance = Arc::new(
                match Wallet::new(&private_key_provider, Url::parse(rpc_url).unwrap()) {
                    Ok(wallet) => wallet,
                    Err(err) => {
                        Console::error(&format!("Failed to create wallet: {}", err));
                        std::process::exit(1);
                    }
                },
            );

            let node_wallet_instance = Arc::new(
                match Wallet::new(&private_key_node, Url::parse(rpc_url).unwrap()) {
                    Ok(wallet) => wallet,
                    Err(err) => {
                        Console::error(&format!("❌ Failed to create wallet: {}", err));
                        std::process::exit(1);
                    }
                },
            );

            /*
             Initialize dependencies - services, contracts, operations
            */
            let contracts = Arc::new(
                ContractBuilder::new(&provider_wallet_instance)
                    .with_compute_registry()
                    .with_ai_token()
                    .with_prime_network()
                    .with_compute_pool()
                    .with_stake_manager()
                    .build()
                    .unwrap(),
            );

            let provider_ops = ProviderOperations::new(
                provider_wallet_instance.clone(),
                contracts.clone(),
                *auto_accept,
            );

            let provider_ops_cancellation = cancellation_token.clone();

            let compute_node_ops = ComputeNodeOperations::new(
                &provider_wallet_instance,
                &node_wallet_instance,
                contracts.clone(),
            );

            let discovery_service =
                DiscoveryService::new(&node_wallet_instance, discovery_url.clone(), None);
            let pool_id = U256::from(*compute_pool_id as u32);

<<<<<<< HEAD
            Console::progress("Loading pool info");
=======
>>>>>>> 7cefac56
            let pool_info = loop {
                match contracts.compute_pool.get_pool_info(pool_id).await {
                    Ok(pool) if pool.status == PoolStatus::ACTIVE => break Arc::new(pool),
                    Ok(_) => {
                        Console::warning("Pool is not active yet. Checking again in 15 seconds.");
                        tokio::select! {
                            _ = tokio::time::sleep(tokio::time::Duration::from_secs(15)) => {},
                            _ = cancellation_token.cancelled() => return Ok(()),
                        }
                    }
                    Err(e) => {
                        Console::error(&format!("Failed to get pool info: {}", e));
                        return Ok(());
                    }
                }
            };

            let node_config = Node {
                id: node_wallet_instance
                    .wallet
                    .default_signer()
                    .address()
                    .to_string(),
                ip_address: external_ip.to_string(),
                port: *port,
                provider_address: provider_wallet_instance
                    .wallet
                    .default_signer()
                    .address()
                    .to_string(),
                compute_specs: None,
                compute_pool_id: *compute_pool_id as u32,
            };
            let hardware_check = HardwareChecker::new();
            let node_config = hardware_check.enrich_node_config(node_config).unwrap();

            // TODO: Move to proper check
            let _ = software_check::run_software_check();
            let has_gpu = match node_config.compute_specs {
                Some(ref specs) => specs.gpu.is_some(),
                None => {
                    Console::warning("Compute specs are not available, assuming no GPU.");
                    false
                }
            };

            let state = Arc::new(SystemState::new(
                state_dir_overwrite.clone(),
                *disable_state_storing,
            ));
            let metrics_store = Arc::new(MetricsStore::new());
            let heartbeat_metrics_clone = metrics_store.clone();
            let bridge_contracts = contracts.clone();
            let bridge_wallet = node_wallet_instance.clone();

            let docker_storage_path = match node_config.clone().compute_specs {
                Some(specs) => specs.storage_path.clone(),
                None => None,
            };
            let task_bridge = Arc::new(TaskBridge::new(
                None,
                metrics_store,
                Some(bridge_contracts),
                Some(node_config.clone()),
                Some(bridge_wallet),
                docker_storage_path.clone(),
                state.clone(),
            ));

            let system_memory = node_config
                .compute_specs
                .as_ref()
                .map(|specs| specs.ram_mb.unwrap_or(0));

            let docker_service = Arc::new(DockerService::new(
                cancellation_token.clone(),
                has_gpu,
                system_memory,
                task_bridge.socket_path.clone(),
                docker_storage_path,
            ));

            let bridge_cancellation_token = cancellation_token.clone();
            tokio::spawn(async move {
                tokio::select! {
                    _ = bridge_cancellation_token.cancelled() => {
                    }
                    _ = task_bridge.run() => {
                    }
                }
            });
            let heartbeat_service = HeartbeatService::new(
                Duration::from_secs(10),
                cancellation_token.clone(),
                task_handles.clone(),
                node_wallet_instance.clone(),
                docker_service.clone(),
                heartbeat_metrics_clone.clone(),
                state,
            );

            let gpu_count: u32 = match &node_config.compute_specs {
                Some(specs) => specs
                    .gpu
                    .as_ref()
                    .map(|gpu| gpu.count.unwrap_or(0))
                    .unwrap_or(0),
                None => 0,
            };
            let compute_units = U256::from(std::cmp::max(1, gpu_count * 1000));

            Console::section("Syncing with Network");

            // Check if provider exists first
            let provider_exists = match provider_ops.check_provider_exists().await {
                Ok(exists) => exists,
                Err(e) => {
                    Console::error(&format!("❌ Failed to check if provider exists: {}", e));
                    std::process::exit(1);
                }
            };

            let stake_manager = match contracts.stake_manager.as_ref() {
                Some(stake_manager) => stake_manager,
                None => {
                    Console::error("❌ Stake manager not initialized");
                    std::process::exit(1);
                }
            };

            Console::title("Provider Status");
            let is_whitelisted = match provider_ops.check_provider_whitelisted().await {
                Ok(is_whitelisted) => is_whitelisted,
                Err(e) => {
                    Console::error(&format!("Failed to check provider whitelist status: {}", e));
                    std::process::exit(1);
                }
            };

            if provider_exists && is_whitelisted {
                Console::success("Provider is registered and whitelisted");
            } else {
                let required_stake = match stake_manager
                    .calculate_stake(compute_units, U256::from(0))
                    .await
                {
                    Ok(stake) => stake,
                    Err(e) => {
                        Console::error(&format!("❌ Failed to calculate required stake: {}", e));
                        std::process::exit(1);
                    }
                };
                Console::info(
                    "Required stake",
                    &format!("{}", required_stake / U256::from(10u128.pow(18))),
                );

                if let Err(e) = provider_ops
                    .retry_register_provider(
                        required_stake,
                        *funding_retry_count,
                        cancellation_token.clone(),
                    )
                    .await
                {
                    Console::error(&format!("❌ Failed to register provider: {}", e));
                    std::process::exit(1);
                }
            }

            let compute_node_exists = match compute_node_ops.check_compute_node_exists().await {
                Ok(exists) => exists,
                Err(e) => {
                    Console::error(&format!("❌ Failed to check if compute node exists: {}", e));
                    std::process::exit(1);
                }
            };

            Console::title("Compute Node Status");
            if compute_node_exists {
                // TODO: What if we have two nodes?
                Console::success("Compute node is registered");
                recover_last_state = true;
            } else {
                let provider_total_compute = match contracts
                    .compute_registry
                    .get_provider_total_compute(
                        provider_wallet_instance.wallet.default_signer().address(),
                    )
                    .await
                {
                    Ok(compute) => compute,
                    Err(e) => {
                        Console::error(&format!("❌ Failed to get provider total compute: {}", e));
                        std::process::exit(1);
                    }
                };

                let provider_stake = stake_manager
                    .get_stake(provider_wallet_instance.wallet.default_signer().address())
                    .await
                    .unwrap_or_default();

                let required_stake = match stake_manager
                    .calculate_stake(compute_units, provider_total_compute)
                    .await
                {
                    Ok(stake) => stake,
                    Err(e) => {
                        Console::error(&format!("❌ Failed to calculate required stake: {}", e));
                        std::process::exit(1);
                    }
                };

                if required_stake > provider_stake {
                    Console::info(
                        "Provider stake is less than required stake",
                        &format!(
                            "Required: {} tokens, Current: {} tokens",
                            required_stake / U256::from(10u128.pow(18)),
                            provider_stake / U256::from(10u128.pow(18))
                        ),
                    );

                    match provider_ops
                        .increase_stake(required_stake - provider_stake)
                        .await
                    {
                        Ok(_) => {
                            Console::success("Successfully increased stake");
                        }
                        Err(e) => {
                            Console::error(&format!("❌ Failed to increase stake: {}", e));
                            std::process::exit(1);
                        }
                    }
                }

                match compute_node_ops.add_compute_node(compute_units).await {
                    Ok(added_node) => {
                        if added_node {
                            // If we are adding a new compute node we wait for a proper
                            // invite and do not recover from previous state
                            recover_last_state = false;
                        }
                    }
                    Err(e) => {
                        Console::error(&format!("❌ Failed to add compute node: {}", e));
                        std::process::exit(1);
                    }
                }
            }

            if let Err(e) = discovery_service.upload_discovery_info(&node_config).await {
                Console::error(&format!("❌ Failed to upload discovery info: {}", e));
                std::process::exit(1);
            }

            Console::success("Discovery info uploaded");

            Console::section("Starting Worker");

            // Start monitoring compute node status on chain
            provider_ops.start_monitoring(provider_ops_cancellation);
            compute_node_ops.start_monitoring(cancellation_token.clone());

            // 6. Start HTTP Server to receive challenges and invites to join cluster
            Console::info(
                "🌐 Starting endpoint service and waiting for sync with orchestrator",
                "",
            );

            if let Err(err) = {
                let heartbeat_clone = heartbeat_service.unwrap().clone();
                debug!("Recovering from previous state: {}", recover_last_state);
                if recover_last_state {
                    heartbeat_clone
                        .activate_heartbeat_if_endpoint_exists()
                        .await;
                }

                start_server(
                    "0.0.0.0",
                    *port,
                    contracts.clone(),
                    node_wallet_instance.clone(),
                    provider_wallet_instance.clone(),
                    heartbeat_clone.clone(),
                    docker_service.clone(),
                    pool_info,
                    validator_address.clone().unwrap_or_default(),
                )
                .await
            } {
                Console::error(&format!("❌ Failed to start server: {}", err));
            }
            Ok(())
        }
        Commands::Check {} => {
<<<<<<< HEAD
            Console::section("🔍 PRIME MINER SYSTEM CHECK");
=======
            Console::section("🔍 PRIME WORKER SYSTEM CHECK");
            Console::info("═", &"═".repeat(50));
>>>>>>> 7cefac56

            // Run hardware checks
            let hardware_checker = HardwareChecker::new();
            let node_config = Node {
                id: String::new(),
                ip_address: String::new(),
                port: 0,
                compute_specs: None,
                provider_address: String::new(),
                compute_pool_id: 0,
            };

            match hardware_checker.enrich_node_config(node_config) {
                Ok(_) => {
                    Console::success("Hardware check completed");
                }
                Err(err) => {
                    Console::error(&format!("❌ Hardware check failed: {}", err));
                    std::process::exit(1);
                }
            }
            let _ = software_check::run_software_check();
            Ok(())
        }
        Commands::GenerateWallets {} => {
            let provider_signer = PrivateKeySigner::random();
            let node_signer = PrivateKeySigner::random();

            Console::section("🔑 GENERATED WALLET CREDENTIALS");
            Console::info(
                "Provider Address",
                &format!("{}", provider_signer.address().to_string()),
            );
            Console::info(
                "Provider Private Key",
                &format!("{}", hex::encode(provider_signer.credential().to_bytes())),
            );
            Console::info(
                "Node Address",
                &format!("{}", node_signer.address().to_string()),
            );
            Console::info(
                "Node Private Key",
                &format!("{}", hex::encode(node_signer.credential().to_bytes())),
            );

            Console::warning("Important: Save these credentials in a secure location. They cannot be recovered if lost.");
            Ok(())
        }

        Commands::Balance {
            private_key,
            rpc_url,
        } => {
            let private_key = if let Some(key) = private_key {
                key.clone()
            } else {
                std::env::var("PRIVATE_KEY").expect("PRIVATE_KEY must be set")
            };

            let provider_wallet = Wallet::new(&private_key, Url::parse(rpc_url).unwrap()).unwrap();

            let contracts = Arc::new(
                ContractBuilder::new(&provider_wallet)
                    .with_compute_registry()
                    .with_ai_token()
                    .with_prime_network()
                    .with_compute_pool()
                    .build()
                    .unwrap(),
            );

            let provider_balance = contracts
                .ai_token
                .balance_of(provider_wallet.wallet.default_signer().address())
                .await
                .unwrap();

            let format_balance = format!("{}", provider_balance / U256::from(10u128.pow(18)));

            println!("Provider balance: {}", format_balance);
            Ok(())
        }
        Commands::SignMessage {
            message,
            private_key_provider,
            private_key_node,
        } => {
            let private_key_provider = if let Some(key) = private_key_provider {
                key.clone()
            } else {
                std::env::var("PRIVATE_KEY_PROVIDER").expect("PRIVATE_KEY_PROVIDER must be set")
            };

            let private_key_node = if let Some(key) = private_key_node {
                key.clone()
            } else {
                std::env::var("PRIVATE_KEY_NODE").expect("PRIVATE_KEY_NODE must be set")
            };

            let provider_wallet = Wallet::new(
                &private_key_provider,
                Url::parse("http://localhost:8545").unwrap(),
            )
            .unwrap();
            let node_wallet = Wallet::new(
                &private_key_node,
                Url::parse("http://localhost:8545").unwrap(),
            )
            .unwrap();

            let message_hash = provider_wallet.signer.sign_message(message.as_bytes());
            let node_signature = node_wallet.signer.sign_message(message.as_bytes());

            let provider_signature = message_hash.await?;
            let node_signature = node_signature.await?;
            let combined_signature =
                [provider_signature.as_bytes(), node_signature.as_bytes()].concat();

            println!("\nSignature: {}", hex::encode(combined_signature));

            Ok(())
        }
    }
}<|MERGE_RESOLUTION|>--- conflicted
+++ resolved
@@ -151,7 +151,6 @@
                 std::process::exit(1);
             }
 
-<<<<<<< HEAD
             let private_key_provider = match std::env::var("PRIVATE_KEY_PROVIDER") {
                 Ok(key) => key,
                 Err(_) => {
@@ -168,20 +167,6 @@
                     Console::info("Example", "export PRIVATE_KEY_NODE=0x123...");
                     std::process::exit(1);
                 }
-=======
-            let private_key_provider = if let Some(key) = private_key_provider {
-                Console::warning("Using private key from command line is not recommended. Consider using PRIVATE_KEY_PROVIDER environment variable instead.");
-                key.clone()
-            } else {
-                std::env::var("PRIVATE_KEY_PROVIDER").expect("PRIVATE_KEY_PROVIDER must be set")
-            };
-
-            let private_key_node = if let Some(key) = private_key_node {
-                Console::warning("Using private key from command line is not recommended. Consider using PRIVATE_KEY_NODE environment variable instead.");
-                key.clone()
-            } else {
-                std::env::var("PRIVATE_KEY_NODE").expect("PRIVATE_KEY_NODE must be set")
->>>>>>> 7cefac56
             };
 
             let mut recover_last_state = *auto_recover;
@@ -243,10 +228,6 @@
                 DiscoveryService::new(&node_wallet_instance, discovery_url.clone(), None);
             let pool_id = U256::from(*compute_pool_id as u32);
 
-<<<<<<< HEAD
-            Console::progress("Loading pool info");
-=======
->>>>>>> 7cefac56
             let pool_info = loop {
                 match contracts.compute_pool.get_pool_info(pool_id).await {
                     Ok(pool) if pool.status == PoolStatus::ACTIVE => break Arc::new(pool),
@@ -546,12 +527,8 @@
             Ok(())
         }
         Commands::Check {} => {
-<<<<<<< HEAD
-            Console::section("🔍 PRIME MINER SYSTEM CHECK");
-=======
             Console::section("🔍 PRIME WORKER SYSTEM CHECK");
             Console::info("═", &"═".repeat(50));
->>>>>>> 7cefac56
 
             // Run hardware checks
             let hardware_checker = HardwareChecker::new();
