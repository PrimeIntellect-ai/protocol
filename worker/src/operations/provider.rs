use crate::console::Console;
use alloy::primitives::{Address, U256};
use shared::web3::contracts::core::builder::Contracts;
use shared::web3::wallet::Wallet;
use std::fmt;
<<<<<<< HEAD
use std::io::{self, Write};

pub struct ProviderOperations<'c> {
    wallet: &'c Wallet,
    compute_registry: &'c ComputeRegistryContract,
    ai_token: &'c AIToken,
    prime_network: &'c PrimeNetworkContract,
    auto_accept: &'c bool,
}

impl<'c> ProviderOperations<'c> {
    pub fn new(
        wallet: &'c Wallet,
        compute_registry: &'c ComputeRegistryContract,
        ai_token: &'c AIToken,
        prime_network: &'c PrimeNetworkContract,
        auto_accept: &'c bool,
    ) -> Self {
        Self {
            wallet,
            compute_registry,
            ai_token,
            prime_network,
            auto_accept,
        }
    }

    fn prompt_user_confirmation(&self, message: &str) -> bool {
        if *self.auto_accept {
            return true;
        }

        print!("{} [y/N]: ", message);
        io::stdout().flush().unwrap();

        let mut input = String::new();
        if io::stdin().read_line(&mut input).is_ok() {
            input.trim().to_lowercase() == "y"
        } else {
            false
=======
use std::sync::Arc;
use tokio::time::{sleep, Duration};
use tokio_util::sync::CancellationToken;

pub struct ProviderOperations {
    wallet: Arc<Wallet>,
    contracts: Arc<Contracts>,
}

impl ProviderOperations {
    pub fn new(wallet: Arc<Wallet>, contracts: Arc<Contracts>) -> Self {
        Self { wallet, contracts }
    }
    pub fn start_monitoring(&self, cancellation_token: CancellationToken) {
        let provider_address = self.wallet.wallet.default_signer().address();
        let contracts = self.contracts.clone();

        // Only start monitoring if we have a stake manager
        let mut last_stake = U256::ZERO;
        let mut last_balance = U256::ZERO;
        let mut last_whitelist_status = false;
        let mut first_check = true;

        tokio::spawn(async move {
            loop {
                tokio::select! {
                    _ = cancellation_token.cancelled() => {
                        Console::info("Monitor", "Shutting down provider status monitor...");
                        break;
                    }
                    _ = async {
                        let stake_manager = match contracts.stake_manager.as_ref() {
                            Some(sm) => sm,
                            None => {
                                Console::error("Cannot start monitoring - stake manager not initialized");
                                return;
                            }
                        };

                        // Monitor stake
                        match stake_manager.get_stake(provider_address).await {
                            Ok(stake) => {
                                if first_check || stake != last_stake {
                                    Console::info("🔄 Chain Sync - Provider stake", &format!("{} tokens", stake / U256::from(10u128.pow(18))));
                                    if !first_check {
                                        Console::info("🔄 Chain Sync - Stake changed", &format!("From {} to {} tokens",
                                            last_stake / U256::from(10u128.pow(18)),
                                            stake / U256::from(10u128.pow(18))
                                        ));
                                    }
                                    last_stake = stake;
                                }
                                Some(stake)
                            },
                            Err(e) => {
                                Console::error(&format!("Failed to get stake: {}", e));
                                None
                            }
                        };

                        // Monitor AI token balance
                        match contracts.ai_token.balance_of(provider_address).await {
                            Ok(balance) => {
                                if first_check || balance != last_balance {
                                    Console::info("🔄 Chain Sync - AI Token Balance", &format!("{} tokens", balance / U256::from(10u128.pow(18))));
                                    if !first_check {
                                        Console::info("🔄 Chain Sync - Balance changed", &format!("From {} to {} tokens",
                                            last_balance / U256::from(10u128.pow(18)),
                                            balance / U256::from(10u128.pow(18))
                                        ));
                                    }
                                    last_balance = balance;
                                }
                                Some(balance)
                            },
                            Err(e) => {
                                Console::error(&format!("Failed to get AI token balance: {}", e));
                                None
                            }
                        };

                        // Monitor whitelist status
                        match contracts.compute_registry.get_provider(provider_address).await {
                            Ok(provider) => {
                                if first_check || provider.is_whitelisted != last_whitelist_status {
                                    Console::info("🔄 Chain Sync - Whitelist status", &format!("{}", provider.is_whitelisted));
                                    if !first_check {
                                        Console::info("🔄 Chain Sync - Whitelist status changed", &format!("From {} to {}",
                                            last_whitelist_status,
                                            provider.is_whitelisted
                                        ));
                                    }
                                    last_whitelist_status = provider.is_whitelisted;
                                }
                            },
                            Err(e) => {
                                Console::error(&format!("Failed to get provider whitelist status: {}", e));
                            }
                        };

                        first_check = false;
                        sleep(Duration::from_secs(5)).await;
                    } => {}
                }
            }
        });
    }

    pub async fn check_provider_exists(&self) -> Result<bool, ProviderError> {
        let address = self.wallet.wallet.default_signer().address();

        let provider = self
            .contracts
            .compute_registry
            .get_provider(address)
            .await
            .map_err(|_| ProviderError::Other)?;

        Ok(provider.provider_address != Address::default())
    }

    pub async fn check_provider_whitelisted(&self) -> Result<bool, ProviderError> {
        let address = self.wallet.wallet.default_signer().address();

        let provider = self
            .contracts
            .compute_registry
            .get_provider(address)
            .await
            .map_err(|_| ProviderError::Other)?;

        Ok(provider.is_whitelisted)
    }

    pub async fn retry_register_provider(
        &self,
        stake: U256,
        max_attempts: u32,
        cancellation_token: CancellationToken,
    ) -> Result<(), ProviderError> {
        Console::title("Registering Provider");
        let mut attempts = 0;
        while attempts < max_attempts {
            let spinner = Console::spinner("Registering provider...");
            match self.register_provider(stake).await {
                Ok(_) => {
                    spinner.finish_and_clear();
                    return Ok(());
                }
                Err(e) => {
                    spinner.finish_and_clear();
                    if let ProviderError::NotWhitelisted = e {
                        Console::error("Provider not whitelisted, retrying in 10 seconds...");
                        tokio::select! {
                            _ = tokio::time::sleep(tokio::time::Duration::from_secs(10)) => {}
                            _ = cancellation_token.cancelled() => {
                                return Err(e);
                            }
                        }
                        attempts += 1;
                        continue;
                    } else {
                        return Err(e);
                    }
                }
            }
>>>>>>> fb7c9e33
        }
        Console::error(&format!(
            "❌ Failed to register provider after {} attempts",
            attempts
        ));
        Err(ProviderError::Other)
    }

    pub async fn register_provider(&self, stake: U256) -> Result<(), ProviderError> {
        let address = self.wallet.wallet.default_signer().address();
        let balance: U256 = self
            .contracts
            .ai_token
            .balance_of(address)
            .await
            .map_err(|_| ProviderError::Other)?;

        let eth_balance = self
            .wallet
            .get_balance()
            .await
            .map_err(|_| ProviderError::Other)?;

        let provider_exists = self.check_provider_exists().await?;

        if !provider_exists {
<<<<<<< HEAD
            let stake_amount = stake / U256::from(10u128.pow(18));
            if !self.prompt_user_confirmation(&format!(
                "Do you want to approve staking {} tokens?",
                stake_amount
            )) {
                Console::info("Operation cancelled by user", "Staking approval declined");
                return Err(ProviderError::UserCancelled);
            }

            let approve_tx = self
=======
            Console::info(
                "AI Token Balance",
                &format!("{} tokens", balance / U256::from(10u128.pow(18))),
            );
            Console::info(
                "ETH Balance",
                &format!("{} ETH", eth_balance / U256::from(10u128.pow(18))),
            );
            let spinner = Console::spinner("Approving AI Token for Stake transaction");
            self.contracts
>>>>>>> fb7c9e33
                .ai_token
                .approve(stake)
                .await
                .map_err(|_| ProviderError::Other)?;
<<<<<<< HEAD
            Console::info("Transaction approved", &format!("{:?}", approve_tx));

            let register_tx = match self.prime_network.register_provider(stake).await {
=======
            spinner.finish_and_clear();

            let spinner = Console::spinner("Registering Provider");
            let register_tx = match self.contracts.prime_network.register_provider(stake).await {
>>>>>>> fb7c9e33
                Ok(tx) => tx,
                Err(_) => {
                    return Err(ProviderError::Other);
                }
            };
<<<<<<< HEAD
            Console::info(
                "Registration transaction completed: ",
                &format!("{:?}", register_tx),
            );
=======
            Console::info("Registration tx", &format!("{:?}", register_tx));
            spinner.finish_and_clear();
>>>>>>> fb7c9e33
        }

        // Get provider details again  - cleanup later
        let spinner = Console::spinner("Getting provider details");
        let provider = self
            .contracts
            .compute_registry
            .get_provider(address)
            .await
            .map_err(|_| ProviderError::Other)?;
        spinner.finish_and_clear();
        spinner.abandon();

        let provider_exists = provider.provider_address != Address::default();
        if !provider_exists {
            Console::error("Provider could not be registered. Please ensure your token balance is high enough.");
            return Err(ProviderError::Other);
        }

        Console::success("Provider registered");
        if !provider.is_whitelisted {
            return Err(ProviderError::NotWhitelisted);
        }

        Ok(())
    }

    pub async fn increase_stake(&self, additional_stake: U256) -> Result<(), ProviderError> {
        Console::title("💰 Increasing Provider Stake");

        let address = self.wallet.wallet.default_signer().address();
        let balance: U256 = self
            .contracts
            .ai_token
            .balance_of(address)
            .await
            .map_err(|_| ProviderError::Other)?;

        Console::info(
            "Current AI Token Balance",
            &format!("{} tokens", balance / U256::from(10u128.pow(18))),
        );
        Console::info(
            "Additional stake amount",
            &format!("{}", additional_stake / U256::from(10u128.pow(18))),
        );

        if balance < additional_stake {
            Console::error("Insufficient token balance for stake increase");
            return Err(ProviderError::Other);
        }

        if !self.prompt_user_confirmation(&format!(
            "Do you want to approve staking {} additional tokens?",
            additional_stake / U256::from(10u128.pow(18))
        )) {
            Console::info("Operation cancelled by user", "Staking approval declined");
            return Err(ProviderError::UserCancelled);
        }

        let spinner = Console::spinner("Approving AI Token for additional stake");
        let approve_tx = self
            .contracts
            .ai_token
            .approve(additional_stake)
            .await
            .map_err(|_| ProviderError::Other)?;
        Console::info("Transaction approved", &format!("{:?}", approve_tx));
        spinner.finish_and_clear();

        let spinner = Console::spinner("Increasing stake");
        let stake_tx = match self.contracts.prime_network.stake(additional_stake).await {
            Ok(tx) => tx,
            Err(e) => {
                println!("Failed to increase stake: {:?}", e);
                return Err(ProviderError::Other);
            }
        };
        Console::info(
            "Stake increase transaction completed: ",
            &format!("{:?}", stake_tx),
        );
        spinner.finish_and_clear();

        Console::success("Provider stake increased successfully");
        Ok(())
    }
}

#[derive(Debug)]
pub enum ProviderError {
    NotWhitelisted,
    UserCancelled,
    Other,
}

impl fmt::Display for ProviderError {
    fn fmt(&self, f: &mut fmt::Formatter<'_>) -> fmt::Result {
        match self {
            Self::NotWhitelisted => write!(f, "Provider is not whitelisted"),
            Self::UserCancelled => write!(f, "Operation cancelled by user"),
            Self::Other => write!(f, "Provider could not be registered"),
        }
    }
}<|MERGE_RESOLUTION|>--- conflicted
+++ resolved
@@ -3,48 +3,6 @@
 use shared::web3::contracts::core::builder::Contracts;
 use shared::web3::wallet::Wallet;
 use std::fmt;
-<<<<<<< HEAD
-use std::io::{self, Write};
-
-pub struct ProviderOperations<'c> {
-    wallet: &'c Wallet,
-    compute_registry: &'c ComputeRegistryContract,
-    ai_token: &'c AIToken,
-    prime_network: &'c PrimeNetworkContract,
-    auto_accept: &'c bool,
-}
-
-impl<'c> ProviderOperations<'c> {
-    pub fn new(
-        wallet: &'c Wallet,
-        compute_registry: &'c ComputeRegistryContract,
-        ai_token: &'c AIToken,
-        prime_network: &'c PrimeNetworkContract,
-        auto_accept: &'c bool,
-    ) -> Self {
-        Self {
-            wallet,
-            compute_registry,
-            ai_token,
-            prime_network,
-            auto_accept,
-        }
-    }
-
-    fn prompt_user_confirmation(&self, message: &str) -> bool {
-        if *self.auto_accept {
-            return true;
-        }
-
-        print!("{} [y/N]: ", message);
-        io::stdout().flush().unwrap();
-
-        let mut input = String::new();
-        if io::stdin().read_line(&mut input).is_ok() {
-            input.trim().to_lowercase() == "y"
-        } else {
-            false
-=======
 use std::sync::Arc;
 use tokio::time::{sleep, Duration};
 use tokio_util::sync::CancellationToken;
@@ -211,7 +169,6 @@
                     }
                 }
             }
->>>>>>> fb7c9e33
         }
         Console::error(&format!(
             "❌ Failed to register provider after {} attempts",
@@ -238,18 +195,6 @@
         let provider_exists = self.check_provider_exists().await?;
 
         if !provider_exists {
-<<<<<<< HEAD
-            let stake_amount = stake / U256::from(10u128.pow(18));
-            if !self.prompt_user_confirmation(&format!(
-                "Do you want to approve staking {} tokens?",
-                stake_amount
-            )) {
-                Console::info("Operation cancelled by user", "Staking approval declined");
-                return Err(ProviderError::UserCancelled);
-            }
-
-            let approve_tx = self
-=======
             Console::info(
                 "AI Token Balance",
                 &format!("{} tokens", balance / U256::from(10u128.pow(18))),
@@ -260,35 +205,21 @@
             );
             let spinner = Console::spinner("Approving AI Token for Stake transaction");
             self.contracts
->>>>>>> fb7c9e33
                 .ai_token
                 .approve(stake)
                 .await
                 .map_err(|_| ProviderError::Other)?;
-<<<<<<< HEAD
-            Console::info("Transaction approved", &format!("{:?}", approve_tx));
-
-            let register_tx = match self.prime_network.register_provider(stake).await {
-=======
             spinner.finish_and_clear();
 
             let spinner = Console::spinner("Registering Provider");
             let register_tx = match self.contracts.prime_network.register_provider(stake).await {
->>>>>>> fb7c9e33
                 Ok(tx) => tx,
                 Err(_) => {
                     return Err(ProviderError::Other);
                 }
             };
-<<<<<<< HEAD
-            Console::info(
-                "Registration transaction completed: ",
-                &format!("{:?}", register_tx),
-            );
-=======
             Console::info("Registration tx", &format!("{:?}", register_tx));
             spinner.finish_and_clear();
->>>>>>> fb7c9e33
         }
 
         // Get provider details again  - cleanup later
