--- conflicted
+++ resolved
@@ -3,11 +3,7 @@
 resolver = "2"
 
 [workspace.package]
-<<<<<<< HEAD
-version = "0.1.7"
-=======
 version = "0.2.0"
->>>>>>> 6a3061f5
 edition = "2021"
 
 [workspace.features]
