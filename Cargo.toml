--- conflicted
+++ resolved
@@ -39,12 +39,9 @@
 iroh = "0.34.1"
 rand_v8 = { package = "rand", version = "0.8.5", features = ["std"] }
 rand_core_v6 = { package = "rand_core", version = "0.6.4", features = ["std"] }
-<<<<<<< HEAD
 ipld-core = "0.4"
 rust-ipfs = "0.14"
 cid = "0.11"
-=======
->>>>>>> a8385d58
 
 [workspace.package]
 version = "0.3.10"
@@ -54,7 +51,7 @@
 match_same_arms = "warn"
 unused_async = "warn"
 uninlined_format_args = "warn"
+manual_let_else = "warn"
 
 [workspace.lints.rust]
-unreachable_pub = "warn"
-manual_let_else = "warn"+unreachable_pub = "warn"