# Protocol

<div align="center">
<img src="docs/assets/logo.svg" width="200" height="200" alt="Prime Protocol Logo"/>
  <h3>Decentralized Compute Infrastructure for AI</h3>
</div>

> ⚠️ **IMPORTANT**: This project is still under active development. Currently, you can only run the protocol locally - connecting to public RPCs is not yet supported. Please check back later for updates. See our [FAQ](#frequently-asked-questions) for details.

Prime Network is a peer-to-peer compute and intelligence network that enables decentralized AI development at scale. This repository contains the core infrastructure for contributing compute resources to the network, including workers, validators, and the coordination layer.

## 📚 Table of Contents
- [System Architecture](#system-architecture)
- [Getting Started](#getting-started)
- [Documentation](#documentation)
- [Frequently Asked Questions](#frequently-asked-questions)
- [Community](#community)
- [Contributing](#contributing)
- [Security](#security)
- [License](#license)

## System Architecture
The Prime Protocol follows a modular architecture designed for decentralized AI compute:

<div align="center">
  <img src="docs/assets/overview.png" alt="Prime Protocol System Architecture" width="800"/>
</div>

### Component Overview
- **Smart Contracts**: Ethereum-based contracts manage the protocol's economic layer
- **Discovery Service**: Enables secure peer discovery and metadata sharing 
- **Orchestrator**: Coordinates compute jobs across worker nodes
- **Validator Network**: Ensures quality through random challenges
- **Worker Nodes**: Execute AI workloads in secure containers

## Getting Started

### Prerequisites
- Linux operating system
<<<<<<< HEAD
- GPU Requirements:
  - NVIDIA: CUDA-capable GPU(s) with appropriate drivers
  - AMD: ROCm-compatible GPU(s) with ROCm drivers installed
    - Additional build requirement: `libclang-dev` package
- Docker Desktop and Git installed
=======
- CUDA-capable GPU(s) for worker operations
- Docker (version 28.1.1 or later) and Docker Compose (version v2.35.1 or later)
>>>>>>> bd66ec7a

For complete setup instructions, refer to our [Development Setup Guide](docs/development-setup.md).

### Install Worker CLI: 
You can install the latest worker CLI using:
```
curl -sSL https://raw.githubusercontent.com/PrimeIntellect-ai/protocol/main/crates/worker/scripts/install.sh | bash 
```
This can also be used to upgrade the current installation to the latest release.

For the latest dev build use: 
```
curl -sSL https://raw.githubusercontent.com/PrimeIntellect-ai/protocol/main/crates/worker/scripts/install.sh | bash -s -- --dev
```

## Documentation
- [Development Setup Guide](docs/development-setup.md) - Detailed installation and environment setup instructions
- [Usage Guide](docs/usage-guide.md) - Instructions for dispatching tasks, monitoring, and system management

## Frequently Asked Questions

#### Q: What is Prime Protocol?
**A:** Prime Protocol is a peer-to-peer compute and intelligence network that enables decentralized AI development at scale. It provides infrastructure for contributing compute resources to the network through workers, validators, and a coordination layer.

#### Q: Is Prime Protocol ready for production use?
**A:** No, Prime Protocol is still under active development. Currently, you can only run the protocol locally. 

#### Q: What environment variables do I need for local development?
**A:** We have provided an .env.example file with the required variables. 

#### Q: How are private keys managed securely in the system?
**A:** We're actively developing our security practices for private key management. 

#### Q: What are the recommended network isolation strategies for the worker?
**A:** We will be providing detailed documentation on how to secure workers with firewalls for ingress / egress 

#### Q: What are the funding requirements for workers?
**A:** For the current development phase, minimal testnet ETH is sufficient. Detailed information on setting up the worker will follow.

## Community
- [Discord](https://discord.gg/primeintellect)
- [X](https://x.com/PrimeIntellect)
- [Blog](https://www.primeintellect.ai/blog)

## Contributing
We welcome contributions! Please see our [Contributing Guidelines](CONTRIBUTING.md).

## Security
See [SECURITY.md](SECURITY.md) for security policies and reporting vulnerabilities.<|MERGE_RESOLUTION|>--- conflicted
+++ resolved
@@ -37,16 +37,11 @@
 
 ### Prerequisites
 - Linux operating system
-<<<<<<< HEAD
 - GPU Requirements:
   - NVIDIA: CUDA-capable GPU(s) with appropriate drivers
   - AMD: ROCm-compatible GPU(s) with ROCm drivers installed
     - Additional build requirement: `libclang-dev` package
-- Docker Desktop and Git installed
-=======
-- CUDA-capable GPU(s) for worker operations
 - Docker (version 28.1.1 or later) and Docker Compose (version v2.35.1 or later)
->>>>>>> bd66ec7a
 
 For complete setup instructions, refer to our [Development Setup Guide](docs/development-setup.md).
 
