--- conflicted
+++ resolved
@@ -45,11 +45,7 @@
 ### Install Worker CLI: 
 You can install the latest worker CLI using:
 ```
-<<<<<<< HEAD
-curl -sSL https://raw.githubusercontent.com/PrimeIntellect-ai/protocol/develop/worker/scripts/install.sh | bash 
-=======
 curl -sSL https://raw.githubusercontent.com/PrimeIntellect-ai/protocol/main/worker/scripts/install.sh | bash 
->>>>>>> c5f0396b
 ```
 
 For the latest dev build use: 
@@ -57,18 +53,10 @@
 curl -sSL https://raw.githubusercontent.com/PrimeIntellect-ai/protocol/develop/worker/scripts/install.sh | bash -s -- --dev
 ```
 
-<<<<<<< HEAD
-
 ## Documentation
 - [Development Setup Guide](docs/development-setup.md) - Detailed installation and environment setup instructions
 - [Usage Guide](docs/usage-guide.md) - Instructions for dispatching tasks, monitoring, and system management
 
-=======
-## Documentation
-- [Development Setup Guide](docs/development-setup.md) - Detailed installation and environment setup instructions
-- [Usage Guide](docs/usage-guide.md) - Instructions for dispatching tasks, monitoring, and system management
-
->>>>>>> c5f0396b
 ## Frequently Asked Questions
 
 #### Q: What is Prime Protocol?
