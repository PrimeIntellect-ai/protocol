--- conflicted
+++ resolved
@@ -5,15 +5,9 @@
       layout: even-horizontal 
       panes:
         - bash -c 'tmux select-pane -T "Worker" && sleep 5 && cd smart-contracts && sh deploy.sh && sh deploy_work_validation.sh && cd .. && make setup && clear' 
-<<<<<<< HEAD
-        - bash -c 'tmux select-pane -T "Discovery" && sleep 10 && make watch-discovery'
-        - bash -c 'tmux select-pane -T "Validator" && sleep 15 && make watch-validator' 
-        - bash -c 'tmux select-pane -T "Orchestrator" && sleep 20 && make watch-orchestrator'
-=======
         - bash -c 'tmux select-pane -T "Discovery" && sleep 20 && make watch-discovery'
         - bash -c 'tmux select-pane -T "Validator" && sleep 25 && make watch-validator' 
         - bash -c 'tmux select-pane -T "Orchestrator" && sleep 30 && make watch-orchestrator'
->>>>>>> c5f0396b
   - background:
       layout: even-horizontal
       panes:
